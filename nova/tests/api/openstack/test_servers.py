# vim: tabstop=4 shiftwidth=4 softtabstop=4

# Copyright 2010-2011 OpenStack LLC.
# All Rights Reserved.
#
#    Licensed under the Apache License, Version 2.0 (the "License"); you may
#    not use this file except in compliance with the License. You may obtain
#    a copy of the License at
#
#         http://www.apache.org/licenses/LICENSE-2.0
#
#    Unless required by applicable law or agreed to in writing, software
#    distributed under the License is distributed on an "AS IS" BASIS, WITHOUT
#    WARRANTIES OR CONDITIONS OF ANY KIND, either express or implied. See the
#    License for the specific language governing permissions and limitations
#    under the License.

import base64
import json
import unittest
from xml.dom import minidom

import webob

from nova import context
from nova import db
from nova import exception
from nova import flags
from nova import test
from nova import utils
import nova.api.openstack
from nova.api.openstack import create_instance_helper
from nova.api.openstack import servers
from nova.api.openstack import wsgi
import nova.compute.api
from nova.compute import instance_types
from nova.compute import power_state
import nova.db.api
import nova.scheduler.api
from nova.db.sqlalchemy.models import Instance
from nova.db.sqlalchemy.models import InstanceMetadata
import nova.image.fake
import nova.rpc
from nova.tests.api.openstack import common
from nova.tests.api.openstack import fakes


FLAGS = flags.FLAGS
FLAGS.verbose = True


FAKE_UUID = 'aaaaaaaa-aaaa-aaaa-aaaa-aaaaaaaaaaaa'


def fake_gen_uuid():
    return FAKE_UUID


def return_server_by_id(context, id):
    return stub_instance(id)


def return_server_by_uuid(context, uuid):
    id = 1
    return stub_instance(id, uuid=uuid)


def return_virtual_interface_by_instance(interfaces):
    def _return_virtual_interface_by_instance(context, instance_id):
        return interfaces
    return _return_virtual_interface_by_instance


def return_virtual_interface_instance_nonexistant(interfaces):
    def _return_virtual_interface_by_instance(context, instance_id):
        raise exception.InstanceNotFound(instance_id=instance_id)
    return _return_virtual_interface_by_instance


def return_server_with_attributes(**kwargs):
    def _return_server(context, id):
        return stub_instance(id, **kwargs)
    return _return_server


def return_server_with_addresses(private, public):
    def _return_server(context, id):
        return stub_instance(id, private_address=private,
                             public_addresses=public)
    return _return_server


def return_server_with_power_state(power_state):
    def _return_server(context, id):
        return stub_instance(id, power_state=power_state)
    return _return_server


def return_server_with_uuid_and_power_state(power_state):
    def _return_server(context, id):
        return stub_instance(id, uuid=FAKE_UUID, power_state=power_state)
    return _return_server


def return_servers(context, *args, **kwargs):
    return [stub_instance(i, 'fake', 'fake') for i in xrange(5)]


def return_servers_by_reservation(context, reservation_id=""):
    return [stub_instance(i, reservation_id) for i in xrange(5)]


def return_servers_by_reservation_empty(context, reservation_id=""):
    return []


def return_servers_from_child_zones_empty(*args, **kwargs):
    return []


def return_servers_from_child_zones(*args, **kwargs):
    class Server(object):
        pass

    zones = []
    for zone in xrange(3):
        servers = []
        for server_id in xrange(5):
            server = Server()
            server._info = stub_instance(server_id, reservation_id="child")
            servers.append(server)

        zones.append(("Zone%d" % zone, servers))
    return zones


def return_security_group(context, instance_id, security_group_id):
    pass


def instance_update(context, instance_id, kwargs):
    return stub_instance(instance_id)


def instance_addresses(context, instance_id):
    return None


<<<<<<< HEAD
def stub_instance(id, user_id='fake', project_id='fake', private_address=None,
                  public_addresses=None, host=None, power_state=0,
                  reservation_id="", uuid=FAKE_UUID, interfaces=None):
=======
def stub_instance(id, user_id=1, private_address=None, public_addresses=None,
                  host=None, power_state=0, reservation_id="",
                  uuid=FAKE_UUID, image_ref="10", flavor_id="1",
                  interfaces=None):
>>>>>>> 26fd6c3f
    metadata = []
    metadata.append(InstanceMetadata(key='seq', value=id))

    if interfaces is None:
        interfaces = []

    inst_type = instance_types.get_instance_type_by_flavor_id(int(flavor_id))

    if public_addresses is None:
        public_addresses = list()

    if host is not None:
        host = str(host)

    # ReservationID isn't sent back, hack it in there.
    server_name = "server%s" % id
    if reservation_id != "":
        server_name = "reservation_%s" % (reservation_id, )

    instance = {
        "id": int(id),
        "created_at": "2010-10-10T12:00:00Z",
        "updated_at": "2010-11-11T11:00:00Z",
        "admin_pass": "",
        "user_id": user_id,
<<<<<<< HEAD
        "project_id": project_id,
        "image_ref": "10",
=======
        "project_id": "",
        "image_ref": image_ref,
>>>>>>> 26fd6c3f
        "kernel_id": "",
        "ramdisk_id": "",
        "launch_index": 0,
        "key_name": "",
        "key_data": "",
        "state": power_state,
        "state_description": "",
        "memory_mb": 0,
        "vcpus": 0,
        "local_gb": 0,
        "hostname": "",
        "host": host,
        "instance_type": dict(inst_type),
        "user_data": "",
        "reservation_id": reservation_id,
        "mac_address": "",
        "scheduled_at": utils.utcnow(),
        "launched_at": utils.utcnow(),
        "terminated_at": utils.utcnow(),
        "availability_zone": "",
        "display_name": server_name,
        "display_description": "",
        "locked": False,
        "metadata": metadata,
        "uuid": uuid,
        "virtual_interfaces": interfaces}

    instance["fixed_ips"] = {
        "address": private_address,
        "floating_ips": [{"address":ip} for ip in public_addresses]}

    return instance


def fake_compute_api(cls, req, id):
    return True


def find_host(self, context, instance_id):
    return "nova"


class MockSetAdminPassword(object):
    def __init__(self):
        self.instance_id = None
        self.password = None

    def __call__(self, context, instance_id, password):
        self.instance_id = instance_id
        self.password = password


class ServersTest(test.TestCase):

    def setUp(self):
        self.maxDiff = None
        super(ServersTest, self).setUp()
        fakes.stub_out_networking(self.stubs)
        fakes.stub_out_rate_limiting(self.stubs)
        fakes.stub_out_key_pair_funcs(self.stubs)
        fakes.stub_out_image_service(self.stubs)
        self.stubs.Set(utils, 'gen_uuid', fake_gen_uuid)
        self.stubs.Set(nova.db.api, 'instance_get_all', return_servers)
        self.stubs.Set(nova.db.api, 'instance_get', return_server_by_id)
        self.stubs.Set(nova.db, 'instance_get_by_uuid',
                       return_server_by_uuid)
        self.stubs.Set(nova.db.api, 'instance_get_all_by_project',
                       return_servers)
        self.stubs.Set(nova.db.api, 'instance_add_security_group',
                       return_security_group)
        self.stubs.Set(nova.db.api, 'instance_update', instance_update)
        self.stubs.Set(nova.db.api, 'instance_get_fixed_addresses',
                       instance_addresses)
        self.stubs.Set(nova.db.api, 'instance_get_floating_address',
                       instance_addresses)
        self.stubs.Set(nova.compute.API, 'pause', fake_compute_api)
        self.stubs.Set(nova.compute.API, 'unpause', fake_compute_api)
        self.stubs.Set(nova.compute.API, 'suspend', fake_compute_api)
        self.stubs.Set(nova.compute.API, 'resume', fake_compute_api)
        self.stubs.Set(nova.compute.API, "get_diagnostics", fake_compute_api)
        self.stubs.Set(nova.compute.API, "get_actions", fake_compute_api)

        self.webreq = common.webob_factory('/v1.0/servers')

    def test_get_server_by_id(self):
        req = webob.Request.blank('/v1.0/servers/1')
        res = req.get_response(fakes.wsgi_app())
        res_dict = json.loads(res.body)
        self.assertEqual(res_dict['server']['id'], 1)
        self.assertEqual(res_dict['server']['name'], 'server1')

    def test_get_server_by_uuid(self):
        """
        The steps involved with resolving a UUID are pretty complicated;
        here's what's happening in this scenario:

        1. Show is calling `routing_get`

        2. `routing_get` is wrapped by `reroute_compute` which does the work
           of resolving requests to child zones.

        3. `reroute_compute` looks up the UUID by hitting the stub
           (returns_server_by_uuid)

        4. Since the stub return that the record exists, `reroute_compute`
           considers the request to be 'zone local', so it replaces the UUID
           in the argument list with an integer ID and then calls the inner
           function ('get').

        5. The call to `get` hits the other stub 'returns_server_by_id` which
           has the UUID set to FAKE_UUID

        So, counterintuitively, we call `get` twice on the `show` command.
        """
        req = webob.Request.blank('/v1.0/servers/%s' % FAKE_UUID)
        res = req.get_response(fakes.wsgi_app())
        res_dict = json.loads(res.body)
        self.assertEqual(res_dict['server']['id'], 1)
        self.assertEqual(res_dict['server']['uuid'], FAKE_UUID)
        self.assertEqual(res_dict['server']['name'], 'server1')

    def test_get_server_by_id_v1_1(self):
        image_bookmark = "http://localhost/images/10"
        flavor_ref = "http://localhost/v1.1/flavors/1"
        flavor_id = "1"
        flavor_bookmark = "http://localhost/flavors/1"

        public_ip = '192.168.0.3'
        private_ip = '172.19.0.1'
        interfaces = [
            {
                'network': {'label': 'public'},
                'fixed_ips': [
                    {'address': public_ip},
                ],
            },
            {
                'network': {'label': 'private'},
                'fixed_ips': [
                    {'address': private_ip},
                ],
            },
        ]
        new_return_server = return_server_with_attributes(
            interfaces=interfaces)
        self.stubs.Set(nova.db.api, 'instance_get', new_return_server)

        req = webob.Request.blank('/v1.1/servers/1')
        res = req.get_response(fakes.wsgi_app())
        res_dict = json.loads(res.body)
        expected_server = {
            "server": {
                "id": 1,
                "uuid": FAKE_UUID,
                "updated": "2010-11-11T11:00:00Z",
                "created": "2010-10-10T12:00:00Z",
                "progress": 0,
                "name": "server1",
                "status": "BUILD",
                "hostId": '',
                "image": {
                    "id": "10",
                    "links": [
                        {
                            "rel": "bookmark",
                            "href": image_bookmark,
                        },
                    ],
                },
                "flavor": {
                    "id": "1",
                  "links": [
                                            {
                          "rel": "bookmark",
                          "href": flavor_bookmark,
                      },
                  ],
                },
                "addresses": {
                    "public": [
                        {
                            "version": 4,
                            "addr": public_ip,
                        },
                    ],
                    "private": [
                        {
                            "version": 4,
                            "addr": private_ip,
                        },
                    ],
                },
                "metadata": {
                    "seq": "1",
                },
                "links": [
                    {
                        "rel": "self",
                        #FIXME(wwolf) Do we want the links to be id or uuid?
                        "href": "http://localhost/v1.1/servers/1",
                    },
                    {
                        "rel": "bookmark",
                        "href": "http://localhost/servers/1",
                    },
                ],
            }
        }

        self.assertDictMatch(res_dict, expected_server)

    def test_get_server_with_active_status_by_id_v1_1(self):
        image_bookmark = "http://localhost/images/10"
        flavor_ref = "http://localhost/v1.1/flavors/1"
        flavor_id = "1"
        flavor_bookmark = "http://localhost/flavors/1"
        private_ip = "192.168.0.3"
        public_ip = "1.2.3.4"

        interfaces = [
            {
                'network': {'label': 'public'},
                'fixed_ips': [
                    {'address': public_ip},
                ],
            },
            {
                'network': {'label': 'private'},
                'fixed_ips': [
                    {'address': private_ip},
                ],
            },
        ]
        new_return_server = return_server_with_attributes(
            interfaces=interfaces, power_state=1)
        self.stubs.Set(nova.db.api, 'instance_get', new_return_server)

        req = webob.Request.blank('/v1.1/servers/1')
        res = req.get_response(fakes.wsgi_app())
        res_dict = json.loads(res.body)
        expected_server = {
            "server": {
                "id": 1,
                "uuid": FAKE_UUID,
                "updated": "2010-11-11T11:00:00Z",
                "created": "2010-10-10T12:00:00Z",
                "progress": 100,
                "name": "server1",
                "status": "ACTIVE",
                "hostId": '',
                "image": {
                    "id": "10",
                    "links": [
                        {
                            "rel": "bookmark",
                            "href": image_bookmark,
                        },
                    ],
                },
                "flavor": {
                    "id": "1",
                  "links": [
                      {
                          "rel": "bookmark",
                          "href": flavor_bookmark,
                      },
                  ],
                },
                "addresses": {
                    "public": [
                        {
                            "version": 4,
                            "addr": public_ip,
                        },
                    ],
                    "private": [
                        {
                            "version": 4,
                            "addr": private_ip,
                        },
                    ],
                },
                "metadata": {
                    "seq": "1",
                },
                "links": [
                    {
                        "rel": "self",
                        "href": "http://localhost/v1.1/servers/1",
                    },
                    {
                        "rel": "bookmark",
                        "href": "http://localhost/servers/1",
                    },
                ],
            }
        }

        self.assertDictMatch(res_dict, expected_server)

    def test_get_server_with_id_image_ref_by_id_v1_1(self):
        image_ref = "10"
        image_bookmark = "http://localhost/images/10"
        flavor_ref = "http://localhost/v1.1/flavors/1"
        flavor_id = "1"
        flavor_bookmark = "http://localhost/flavors/1"
        private_ip = "192.168.0.3"
        public_ip = "1.2.3.4"

        interfaces = [
            {
                'network': {'label': 'public'},
                'fixed_ips': [
                    {'address': public_ip},
                ],
            },
            {
                'network': {'label': 'private'},
                'fixed_ips': [
                    {'address': private_ip},
                ],
            },
        ]
        new_return_server = return_server_with_attributes(
            interfaces=interfaces, power_state=1, image_ref=image_ref,
            flavor_id=flavor_id)
        self.stubs.Set(nova.db.api, 'instance_get', new_return_server)

        req = webob.Request.blank('/v1.1/servers/1')
        res = req.get_response(fakes.wsgi_app())
        res_dict = json.loads(res.body)
        expected_server = {
            "server": {
                "id": 1,
                "uuid": FAKE_UUID,
                "updated": "2010-11-11T11:00:00Z",
                "created": "2010-10-10T12:00:00Z",
                "progress": 100,
                "name": "server1",
                "status": "ACTIVE",
                "hostId": '',
                "image": {
                    "id": "10",
                    "links": [
                        {
                            "rel": "bookmark",
                            "href": image_bookmark,
                        },
                    ],
                },
                "flavor": {
                    "id": "1",
                  "links": [
                      {
                          "rel": "bookmark",
                          "href": flavor_bookmark,
                      },
                  ],
                },
                "addresses": {
                    "public": [
                        {
                            "version": 4,
                            "addr": public_ip,
                        },
                    ],
                    "private": [
                        {
                            "version": 4,
                            "addr": private_ip,
                        },
                    ],
                },
                "metadata": {
                    "seq": "1",
                },
                "links": [
                    {
                        "rel": "self",
                        "href": "http://localhost/v1.1/servers/1",
                    },
                    {
                        "rel": "bookmark",
                        "href": "http://localhost/servers/1",
                    },
                ],
            }
        }

        self.assertDictMatch(res_dict, expected_server)

    def test_get_server_by_id_with_addresses_xml(self):
        private = "192.168.0.3"
        public = ["1.2.3.4"]
        new_return_server = return_server_with_addresses(private, public)
        self.stubs.Set(nova.db.api, 'instance_get', new_return_server)
        req = webob.Request.blank('/v1.0/servers/1')
        req.headers['Accept'] = 'application/xml'
        res = req.get_response(fakes.wsgi_app())
        dom = minidom.parseString(res.body)
        server = dom.childNodes[0]
        self.assertEquals(server.nodeName, 'server')
        self.assertEquals(server.getAttribute('id'), '1')
        self.assertEquals(server.getAttribute('name'), 'server1')
        (public,) = server.getElementsByTagName('public')
        (ip,) = public.getElementsByTagName('ip')
        self.assertEquals(ip.getAttribute('addr'), '1.2.3.4')
        (private,) = server.getElementsByTagName('private')
        (ip,) = private.getElementsByTagName('ip')
        self.assertEquals(ip.getAttribute('addr'),  '192.168.0.3')

    def test_get_server_by_id_with_addresses(self):
        private = "192.168.0.3"
        public = ["1.2.3.4"]
        new_return_server = return_server_with_addresses(private, public)
        self.stubs.Set(nova.db.api, 'instance_get', new_return_server)
        req = webob.Request.blank('/v1.0/servers/1')
        res = req.get_response(fakes.wsgi_app())
        res_dict = json.loads(res.body)
        self.assertEqual(res_dict['server']['id'], 1)
        self.assertEqual(res_dict['server']['name'], 'server1')
        addresses = res_dict['server']['addresses']
        self.assertEqual(len(addresses["public"]), len(public))
        self.assertEqual(addresses["public"][0], public[0])
        self.assertEqual(len(addresses["private"]), 1)
        self.assertEqual(addresses["private"][0], private)

    def test_get_server_addresses_v1_0(self):
        private = '192.168.0.3'
        public = ['1.2.3.4']
        new_return_server = return_server_with_addresses(private, public)
        self.stubs.Set(nova.db.api, 'instance_get', new_return_server)
        req = webob.Request.blank('/v1.0/servers/1/ips')
        res = req.get_response(fakes.wsgi_app())
        res_dict = json.loads(res.body)
        self.assertEqual(res_dict, {
            'addresses': {'public': public, 'private': [private]}})

    def test_get_server_addresses_xml_v1_0(self):
        private_expected = "192.168.0.3"
        public_expected = ["1.2.3.4"]
        new_return_server = return_server_with_addresses(private_expected,
                                                         public_expected)
        self.stubs.Set(nova.db.api, 'instance_get', new_return_server)
        req = webob.Request.blank('/v1.0/servers/1/ips')
        req.headers['Accept'] = 'application/xml'
        res = req.get_response(fakes.wsgi_app())
        dom = minidom.parseString(res.body)
        (addresses,) = dom.childNodes
        self.assertEquals(addresses.nodeName, 'addresses')
        (public,) = addresses.getElementsByTagName('public')
        (ip,) = public.getElementsByTagName('ip')
        self.assertEquals(ip.getAttribute('addr'), public_expected[0])
        (private,) = addresses.getElementsByTagName('private')
        (ip,) = private.getElementsByTagName('ip')
        self.assertEquals(ip.getAttribute('addr'), private_expected)

    def test_get_server_addresses_public_v1_0(self):
        private = "192.168.0.3"
        public = ["1.2.3.4"]
        new_return_server = return_server_with_addresses(private, public)
        self.stubs.Set(nova.db.api, 'instance_get', new_return_server)
        req = webob.Request.blank('/v1.0/servers/1/ips/public')
        res = req.get_response(fakes.wsgi_app())
        res_dict = json.loads(res.body)
        self.assertEqual(res_dict, {'public': public})

    def test_get_server_addresses_private_v1_0(self):
        private = "192.168.0.3"
        public = ["1.2.3.4"]
        new_return_server = return_server_with_addresses(private, public)
        self.stubs.Set(nova.db.api, 'instance_get', new_return_server)
        req = webob.Request.blank('/v1.0/servers/1/ips/private')
        res = req.get_response(fakes.wsgi_app())
        res_dict = json.loads(res.body)
        self.assertEqual(res_dict, {'private': [private]})

    def test_get_server_addresses_public_xml_v1_0(self):
        private = "192.168.0.3"
        public = ["1.2.3.4"]
        new_return_server = return_server_with_addresses(private, public)
        self.stubs.Set(nova.db.api, 'instance_get', new_return_server)
        req = webob.Request.blank('/v1.0/servers/1/ips/public')
        req.headers['Accept'] = 'application/xml'
        res = req.get_response(fakes.wsgi_app())
        dom = minidom.parseString(res.body)
        (public_node,) = dom.childNodes
        self.assertEquals(public_node.nodeName, 'public')
        (ip,) = public_node.getElementsByTagName('ip')
        self.assertEquals(ip.getAttribute('addr'), public[0])

    def test_get_server_addresses_private_xml_v1_0(self):
        private = "192.168.0.3"
        public = ["1.2.3.4"]
        new_return_server = return_server_with_addresses(private, public)
        self.stubs.Set(nova.db.api, 'instance_get', new_return_server)
        req = webob.Request.blank('/v1.0/servers/1/ips/private')
        req.headers['Accept'] = 'application/xml'
        res = req.get_response(fakes.wsgi_app())
        dom = minidom.parseString(res.body)
        (private_node,) = dom.childNodes
        self.assertEquals(private_node.nodeName, 'private')
        (ip,) = private_node.getElementsByTagName('ip')
        self.assertEquals(ip.getAttribute('addr'), private)

    def test_get_server_by_id_with_addresses_v1_1(self):
        FLAGS.use_ipv6 = True
        interfaces = [
            {
                'network': {'label': 'network_1'},
                'fixed_ips': [
                    {'address': '192.168.0.3'},
                    {'address': '192.168.0.4'},
                ],
            },
            {
                'network': {'label': 'network_2'},
                'fixed_ips': [
                    {'address': '172.19.0.1'},
                    {'address': '172.19.0.2'},
                ],
                'fixed_ipv6': '2001:4860::12',
            },
        ]
        new_return_server = return_server_with_attributes(
            interfaces=interfaces)
        self.stubs.Set(nova.db.api, 'instance_get', new_return_server)

        req = webob.Request.blank('/v1.1/servers/1')
        res = req.get_response(fakes.wsgi_app())

        res_dict = json.loads(res.body)
        self.assertEqual(res_dict['server']['id'], 1)
        self.assertEqual(res_dict['server']['name'], 'server1')
        addresses = res_dict['server']['addresses']
        expected = {
            'network_1': [
                {'addr': '192.168.0.3', 'version': 4},
                {'addr': '192.168.0.4', 'version': 4},
            ],
            'network_2': [
                {'addr': '172.19.0.1', 'version': 4},
                {'addr': '172.19.0.2', 'version': 4},
                {'addr': '2001:4860::12', 'version': 6},
            ],
        }

        self.assertEqual(addresses, expected)

    def test_get_server_by_id_with_addresses_v1_1_ipv6_disabled(self):
        FLAGS.use_ipv6 = False
        interfaces = [
            {
                'network': {'label': 'network_1'},
                'fixed_ips': [
                    {'address': '192.168.0.3'},
                    {'address': '192.168.0.4'},
                ],
            },
            {
                'network': {'label': 'network_2'},
                'fixed_ips': [
                    {'address': '172.19.0.1'},
                    {'address': '172.19.0.2'},
                ],
                'fixed_ipv6': '2001:4860::12',
            },
        ]
        new_return_server = return_server_with_attributes(
            interfaces=interfaces)
        self.stubs.Set(nova.db.api, 'instance_get', new_return_server)

        req = webob.Request.blank('/v1.1/servers/1')
        res = req.get_response(fakes.wsgi_app())

        res_dict = json.loads(res.body)
        self.assertEqual(res_dict['server']['id'], 1)
        self.assertEqual(res_dict['server']['name'], 'server1')
        addresses = res_dict['server']['addresses']
        expected = {
            'network_1': [
                {'addr': '192.168.0.3', 'version': 4},
                {'addr': '192.168.0.4', 'version': 4},
            ],
            'network_2': [
                {'addr': '172.19.0.1', 'version': 4},
                {'addr': '172.19.0.2', 'version': 4},
            ],
        }

        self.assertEqual(addresses, expected)

    def test_get_server_addresses_v1_1(self):
        FLAGS.use_ipv6 = True
        interfaces = [
            {
                'network': {'label': 'network_1'},
                'fixed_ips': [
                    {'address': '192.168.0.3'},
                    {'address': '192.168.0.4'},
                ],
            },
            {
                'network': {'label': 'network_2'},
                'fixed_ips': [
                    {
                        'address': '172.19.0.1',
                        'floating_ips': [
                            {'address': '1.2.3.4'},
                        ],
                    },
                    {'address': '172.19.0.2'},
                ],
                'fixed_ipv6': '2001:4860::12',
            },
        ]

        _return_vifs = return_virtual_interface_by_instance(interfaces)
        self.stubs.Set(nova.db.api,
                       'virtual_interface_get_by_instance',
                       _return_vifs)

        req = webob.Request.blank('/v1.1/servers/1/ips')
        res = req.get_response(fakes.wsgi_app())
        res_dict = json.loads(res.body)

        expected = {
            'addresses': {
                'network_1': [
                    {'version': 4, 'addr': '192.168.0.3'},
                    {'version': 4, 'addr': '192.168.0.4'},
                ],
                'network_2': [
                    {'version': 4, 'addr': '172.19.0.1'},
                    {'version': 4, 'addr': '1.2.3.4'},
                    {'version': 4, 'addr': '172.19.0.2'},
                    {'version': 6, 'addr': '2001:4860::12'},
                ],
            },
        }

        self.assertEqual(res_dict, expected)

    def test_get_server_addresses_single_network_v1_1(self):
        FLAGS.use_ipv6 = True
        interfaces = [
            {
                'network': {'label': 'network_1'},
                'fixed_ips': [
                    {'address': '192.168.0.3'},
                    {'address': '192.168.0.4'},
                ],
            },
            {
                'network': {'label': 'network_2'},
                'fixed_ips': [
                    {
                        'address': '172.19.0.1',
                        'floating_ips': [
                            {'address': '1.2.3.4'},
                        ],
                    },
                    {'address': '172.19.0.2'},
                ],
                'fixed_ipv6': '2001:4860::12',
            },
        ]
        _return_vifs = return_virtual_interface_by_instance(interfaces)
        self.stubs.Set(nova.db.api,
                       'virtual_interface_get_by_instance',
                       _return_vifs)

        req = webob.Request.blank('/v1.1/servers/1/ips/network_2')
        res = req.get_response(fakes.wsgi_app())
        self.assertEqual(res.status_int, 200)
        res_dict = json.loads(res.body)
        expected = {
            'network_2': [
                {'version': 4, 'addr': '172.19.0.1'},
                {'version': 4, 'addr': '1.2.3.4'},
                {'version': 4, 'addr': '172.19.0.2'},
                {'version': 6, 'addr': '2001:4860::12'},
            ],
        }
        self.assertEqual(res_dict, expected)

    def test_get_server_addresses_nonexistant_network_v1_1(self):
        _return_vifs = return_virtual_interface_by_instance([])
        self.stubs.Set(nova.db.api,
                       'virtual_interface_get_by_instance',
                       _return_vifs)

        req = webob.Request.blank('/v1.1/servers/1/ips/network_0')
        res = req.get_response(fakes.wsgi_app())
        self.assertEqual(res.status_int, 404)

    def test_get_server_addresses_nonexistant_server_v1_1(self):
        _return_vifs = return_virtual_interface_instance_nonexistant([])
        self.stubs.Set(nova.db.api,
                       'virtual_interface_get_by_instance',
                       _return_vifs)

        req = webob.Request.blank('/v1.1/servers/600/ips')
        res = req.get_response(fakes.wsgi_app())
        self.assertEqual(res.status_int, 404)

    def test_get_server_list(self):
        req = webob.Request.blank('/v1.0/servers')
        res = req.get_response(fakes.wsgi_app())
        res_dict = json.loads(res.body)

        self.assertEqual(len(res_dict['servers']), 5)
        i = 0
        for s in res_dict['servers']:
            self.assertEqual(s['id'], i)
            self.assertEqual(s['name'], 'server%d' % i)
            self.assertEqual(s.get('imageId', None), None)
            i += 1

    def test_get_server_list_with_reservation_id(self):
        self.stubs.Set(nova.db.api, 'instance_get_all_by_reservation',
                       return_servers_by_reservation)
        self.stubs.Set(nova.scheduler.api, 'call_zone_method',
                       return_servers_from_child_zones)
        req = webob.Request.blank('/v1.0/servers?reservation_id=foo')
        res = req.get_response(fakes.wsgi_app())
        res_dict = json.loads(res.body)

        i = 0
        for s in res_dict['servers']:
            if '_is_precooked' in s:
                self.assertEqual(s.get('reservation_id'), 'child')
            else:
                self.assertEqual(s.get('name'), 'server%d' % i)
                i += 1

    def test_get_server_list_with_reservation_id_empty(self):
        self.stubs.Set(nova.db.api, 'instance_get_all_by_reservation',
                       return_servers_by_reservation_empty)
        self.stubs.Set(nova.scheduler.api, 'call_zone_method',
                       return_servers_from_child_zones_empty)
        req = webob.Request.blank('/v1.0/servers/detail?reservation_id=foo')
        res = req.get_response(fakes.wsgi_app())
        res_dict = json.loads(res.body)

        i = 0
        for s in res_dict['servers']:
            if '_is_precooked' in s:
                self.assertEqual(s.get('reservation_id'), 'child')
            else:
                self.assertEqual(s.get('name'), 'server%d' % i)
                i += 1

    def test_get_server_list_with_reservation_id_details(self):
        self.stubs.Set(nova.db.api, 'instance_get_all_by_reservation',
                       return_servers_by_reservation)
        self.stubs.Set(nova.scheduler.api, 'call_zone_method',
                       return_servers_from_child_zones)
        req = webob.Request.blank('/v1.0/servers/detail?reservation_id=foo')
        res = req.get_response(fakes.wsgi_app())
        res_dict = json.loads(res.body)

        i = 0
        for s in res_dict['servers']:
            if '_is_precooked' in s:
                self.assertEqual(s.get('reservation_id'), 'child')
            else:
                self.assertEqual(s.get('name'), 'server%d' % i)
                i += 1

    def test_get_server_list_v1_1(self):
        req = webob.Request.blank('/v1.1/servers')
        res = req.get_response(fakes.wsgi_app())
        res_dict = json.loads(res.body)

        self.assertEqual(len(res_dict['servers']), 5)
        for i, s in enumerate(res_dict['servers']):
            self.assertEqual(s['id'], i)
            self.assertEqual(s['name'], 'server%d' % i)
            self.assertEqual(s.get('image', None), None)

            expected_links = [
                {
                    "rel": "self",
<<<<<<< HEAD
                    "href": "http://localhost/v1.1/servers/%d" % (i,),
                },
                {
                    "rel": "bookmark",
                    "href": "http://localhost/servers/%d" % (i,),
=======
                    "href": "http://localhost/v1.1/servers/%s" % s['id'],
                },
                {
                    "rel": "bookmark",
                    "href": "http://localhost/servers/%s" % s['id'],
>>>>>>> 26fd6c3f
                },
            ]

            self.assertEqual(s['links'], expected_links)

    def test_get_servers_with_limit(self):
        req = webob.Request.blank('/v1.0/servers?limit=3')
        res = req.get_response(fakes.wsgi_app())
        servers = json.loads(res.body)['servers']
        self.assertEqual([s['id'] for s in servers], [0, 1, 2])

        req = webob.Request.blank('/v1.0/servers?limit=aaa')
        res = req.get_response(fakes.wsgi_app())
        self.assertEqual(res.status_int, 400)
        self.assertTrue('limit' in res.body)

    def test_get_servers_with_offset(self):
        req = webob.Request.blank('/v1.0/servers?offset=2')
        res = req.get_response(fakes.wsgi_app())
        servers = json.loads(res.body)['servers']
        self.assertEqual([s['id'] for s in servers], [2, 3, 4])

        req = webob.Request.blank('/v1.0/servers?offset=aaa')
        res = req.get_response(fakes.wsgi_app())
        self.assertEqual(res.status_int, 400)
        self.assertTrue('offset' in res.body)

    def test_get_servers_with_limit_and_offset(self):
        req = webob.Request.blank('/v1.0/servers?limit=2&offset=1')
        res = req.get_response(fakes.wsgi_app())
        servers = json.loads(res.body)['servers']
        self.assertEqual([s['id'] for s in servers], [1, 2])

    def test_get_servers_with_bad_limit(self):
        req = webob.Request.blank('/v1.0/servers?limit=asdf&offset=1')
        res = req.get_response(fakes.wsgi_app())
        self.assertEqual(res.status_int, 400)
        self.assertTrue(res.body.find('limit param') > -1)

    def test_get_servers_with_bad_offset(self):
        req = webob.Request.blank('/v1.0/servers?limit=2&offset=asdf')
        res = req.get_response(fakes.wsgi_app())
        self.assertEqual(res.status_int, 400)
        self.assertTrue(res.body.find('offset param') > -1)

    def test_get_servers_with_marker(self):
        req = webob.Request.blank('/v1.1/servers?marker=2')
        res = req.get_response(fakes.wsgi_app())
        servers = json.loads(res.body)['servers']
        self.assertEqual([s['name'] for s in servers], ["server3", "server4"])

    def test_get_servers_with_limit_and_marker(self):
        req = webob.Request.blank('/v1.1/servers?limit=2&marker=1')
        res = req.get_response(fakes.wsgi_app())
        servers = json.loads(res.body)['servers']
        self.assertEqual([s['name'] for s in servers], ['server2', 'server3'])

    def test_get_servers_with_bad_marker(self):
        req = webob.Request.blank('/v1.1/servers?limit=2&marker=asdf')
        res = req.get_response(fakes.wsgi_app())
        self.assertEqual(res.status_int, 400)
        self.assertTrue(res.body.find('marker param') > -1)

    def _setup_for_create_instance(self):
        """Shared implementation for tests below that create instance"""
        def instance_create(context, inst):
            inst_type = instance_types.get_instance_type_by_flavor_id(3)
            image_ref = 'http://localhost/images/2'
            return {'id': 1,
                    'display_name': 'server_test',
                    'uuid': FAKE_UUID,
                    'instance_type': dict(inst_type),
                    'image_ref': image_ref,
                    'created_at': '2010-10-10T12:00:00Z',
                    'updated_at': '2010-11-11T11:00:00Z',
                   }

        def server_update(context, id, params):
            return instance_create(context, id)

        def fake_method(*args, **kwargs):
            pass

        def project_get_networks(context, user_id):
            return dict(id='1', host='localhost')

        def queue_get_for(context, *args):
            return 'network_topic'

        def kernel_ramdisk_mapping(*args, **kwargs):
            return (1, 1)

        def image_id_from_hash(*args, **kwargs):
            return 2

        self.stubs.Set(nova.db.api, 'project_get_networks',
                       project_get_networks)
        self.stubs.Set(nova.db.api, 'instance_create', instance_create)
        self.stubs.Set(nova.rpc, 'cast', fake_method)
        self.stubs.Set(nova.rpc, 'call', fake_method)
        self.stubs.Set(nova.db.api, 'instance_update',
            server_update)
        self.stubs.Set(nova.db.api, 'queue_get_for', queue_get_for)
        self.stubs.Set(nova.network.manager.VlanManager, 'allocate_fixed_ip',
            fake_method)
        self.stubs.Set(
            nova.api.openstack.create_instance_helper.CreateInstanceHelper,
            "_get_kernel_ramdisk_from_image", kernel_ramdisk_mapping)
        self.stubs.Set(nova.compute.api.API, "_find_host", find_host)

    def _test_create_instance_helper(self):
        self._setup_for_create_instance()

        body = dict(server=dict(
            name='server_test', imageId=3, flavorId=2,
            metadata={'hello': 'world', 'open': 'stack'},
            personality={}))
        req = webob.Request.blank('/v1.0/servers')
        req.method = 'POST'
        req.body = json.dumps(body)
        req.headers["content-type"] = "application/json"

        res = req.get_response(fakes.wsgi_app())

        server = json.loads(res.body)['server']
        self.assertEqual(16, len(server['adminPass']))
        self.assertEqual('server_test', server['name'])
        self.assertEqual(1, server['id'])
        self.assertEqual(2, server['flavorId'])
        self.assertEqual(3, server['imageId'])
        self.assertEqual(FAKE_UUID, server['uuid'])
        self.assertEqual(res.status_int, 200)

    def test_create_instance(self):
        self._test_create_instance_helper()

    def test_create_instance_has_uuid(self):
        """Tests at the db-layer instead of API layer since that's where the
           UUID is generated
        """
        ctxt = context.RequestContext(1, 1)
        values = {}
        instance = nova.db.api.instance_create(ctxt, values)
        expected = FAKE_UUID
        self.assertEqual(instance['uuid'], expected)

    def test_create_instance_via_zones(self):
        """Server generated ReservationID"""
        self._setup_for_create_instance()
        self.flags(allow_admin_api=True)

        body = dict(server=dict(
            name='server_test', imageId=3, flavorId=2,
            metadata={'hello': 'world', 'open': 'stack'},
            personality={}))
        req = webob.Request.blank('/v1.0/zones/boot')
        req.method = 'POST'
        req.body = json.dumps(body)
        req.headers["content-type"] = "application/json"

        res = req.get_response(fakes.wsgi_app())

        reservation_id = json.loads(res.body)['reservation_id']
        self.assertEqual(res.status_int, 200)
        self.assertNotEqual(reservation_id, "")
        self.assertNotEqual(reservation_id, None)
        self.assertTrue(len(reservation_id) > 1)

    def test_create_instance_via_zones_with_resid(self):
        """User supplied ReservationID"""
        self._setup_for_create_instance()
        self.flags(allow_admin_api=True)

        body = dict(server=dict(
            name='server_test', imageId=3, flavorId=2,
            metadata={'hello': 'world', 'open': 'stack'},
            personality={}, reservation_id='myresid'))
        req = webob.Request.blank('/v1.0/zones/boot')
        req.method = 'POST'
        req.body = json.dumps(body)
        req.headers["content-type"] = "application/json"

        res = req.get_response(fakes.wsgi_app())

        reservation_id = json.loads(res.body)['reservation_id']
        self.assertEqual(res.status_int, 200)
        self.assertEqual(reservation_id, "myresid")

    def test_create_instance_no_key_pair(self):
        fakes.stub_out_key_pair_funcs(self.stubs, have_key_pair=False)
        self._test_create_instance_helper()

    def test_create_instance_no_name(self):
        self._setup_for_create_instance()

        body = {
            'server': {
                'imageId': 3,
                'flavorId': 1,
                'metadata': {
                    'hello': 'world',
                    'open': 'stack',
                },
                'personality': {},
            },
        }

        req = webob.Request.blank('/v1.0/servers')
        req.method = 'POST'
        req.body = json.dumps(body)
        req.headers["content-type"] = "application/json"
        res = req.get_response(fakes.wsgi_app())
        self.assertEqual(res.status_int, 400)

    def test_create_instance_nonstring_name(self):
        self._setup_for_create_instance()

        body = {
            'server': {
                'name': 12,
                'imageId': 3,
                'flavorId': 1,
                'metadata': {
                    'hello': 'world',
                    'open': 'stack',
                },
                'personality': {},
            },
        }

        req = webob.Request.blank('/v1.0/servers')
        req.method = 'POST'
        req.body = json.dumps(body)
        req.headers["content-type"] = "application/json"
        res = req.get_response(fakes.wsgi_app())
        self.assertEqual(res.status_int, 400)

    def test_create_instance_no_server_entity(self):
        self._setup_for_create_instance()

        body = {}

        req = webob.Request.blank('/v1.0/servers')
        req.method = 'POST'
        req.body = json.dumps(body)
        req.headers["content-type"] = "application/json"
        res = req.get_response(fakes.wsgi_app())
        self.assertEqual(res.status_int, 422)

    def test_create_instance_whitespace_name(self):
        self._setup_for_create_instance()

        body = {
            'server': {
                'name': '    ',
                'imageId': 3,
                'flavorId': 1,
                'metadata': {
                    'hello': 'world',
                    'open': 'stack',
                },
                'personality': {},
            },
        }

        req = webob.Request.blank('/v1.0/servers')
        req.method = 'POST'
        req.body = json.dumps(body)
        req.headers["content-type"] = "application/json"
        res = req.get_response(fakes.wsgi_app())
        self.assertEqual(res.status_int, 400)

    def test_create_instance_v1_1(self):
        self._setup_for_create_instance()

        image_href = 'http://localhost/images/2'
        flavor_ref = 'http://localhost/flavors/3'
        expected_flavor = {
            "id": "3",
            "links": [
                {
                    "rel": "bookmark",
                    "href": 'http://localhost/flavors/3',
                },
            ],
        }
        expected_image = {
            "id": "2",
            "links": [
                {
                    "rel": "bookmark",
                    "href": 'http://localhost/images/2',
                },
            ],
        }
        body = {
            'server': {
                'name': 'server_test',
                'imageRef': image_href,
                'flavorRef': flavor_ref,
                'metadata': {
                    'hello': 'world',
                    'open': 'stack',
                },
                'personality': {},
            },
        }

        req = webob.Request.blank('/v1.1/servers')
        req.method = 'POST'
        req.body = json.dumps(body)
        req.headers["content-type"] = "application/json"

        res = req.get_response(fakes.wsgi_app())

        self.assertEqual(res.status_int, 200)
        server = json.loads(res.body)['server']
        self.assertEqual(16, len(server['adminPass']))
        self.assertEqual('server_test', server['name'])
        self.assertEqual(expected_flavor, server['flavor'])
        self.assertEqual(expected_image, server['image'])
        self.assertEqual(res.status_int, 200)
        #self.assertEqual(1, server['id'])

    def test_create_instance_v1_1_invalid_flavor_href(self):
        self._setup_for_create_instance()

        image_href = 'http://localhost/v1.1/images/2'
        flavor_ref = 'http://localhost/v1.1/flavors/asdf'
        body = dict(server=dict(
            name='server_test', imageRef=image_href, flavorRef=flavor_ref,
            metadata={'hello': 'world', 'open': 'stack'},
            personality={}))
        req = webob.Request.blank('/v1.1/servers')
        req.method = 'POST'
        req.body = json.dumps(body)
        req.headers["content-type"] = "application/json"
        res = req.get_response(fakes.wsgi_app())
        self.assertEqual(res.status_int, 400)

    def test_create_instance_v1_1_bad_flavor_href(self):
        self._setup_for_create_instance()

        image_href = 'http://localhost/v1.1/images/2'
        flavor_ref = 'http://localhost/v1.1/flavors/17'
        body = dict(server=dict(
            name='server_test', imageRef=image_href, flavorRef=flavor_ref,
            metadata={'hello': 'world', 'open': 'stack'},
            personality={}))
        req = webob.Request.blank('/v1.1/servers')
        req.method = 'POST'
        req.body = json.dumps(body)
        req.headers["content-type"] = "application/json"
        res = req.get_response(fakes.wsgi_app())
        self.assertEqual(res.status_int, 400)

    def test_create_instance_v1_1_bad_href(self):
        self._setup_for_create_instance()

        image_href = 'http://localhost/v1.1/images/asdf'
        flavor_ref = 'http://localhost/v1.1/flavors/3'
        body = dict(server=dict(
            name='server_test', imageRef=image_href, flavorRef=flavor_ref,
            metadata={'hello': 'world', 'open': 'stack'},
            personality={}))
        req = webob.Request.blank('/v1.1/servers')
        req.method = 'POST'
        req.body = json.dumps(body)
        req.headers["content-type"] = "application/json"
        res = req.get_response(fakes.wsgi_app())
        self.assertEqual(res.status_int, 400)

    def test_create_instance_v1_1_local_href(self):
        self._setup_for_create_instance()

        image_id = "2"
        flavor_ref = 'http://localhost/flavors/3'
        expected_flavor = {
            "id": "3",
            "links": [
                {
                    "rel": "bookmark",
                    "href": 'http://localhost/flavors/3',
                },
            ],
        }
        expected_image = {
            "id": "2",
            "links": [
                {
                    "rel": "bookmark",
                    "href": 'http://localhost/images/2',
                },
            ],
        }
        body = {
            'server': {
                'name': 'server_test',
                'imageRef': image_id,
                'flavorRef': flavor_ref,
            },
        }

        req = webob.Request.blank('/v1.1/servers')
        req.method = 'POST'
        req.body = json.dumps(body)
        req.headers["content-type"] = "application/json"

        res = req.get_response(fakes.wsgi_app())

        server = json.loads(res.body)['server']
        self.assertEqual(expected_flavor, server['flavor'])
        self.assertEqual(expected_image, server['image'])
        self.assertEqual(res.status_int, 200)

    def test_create_instance_with_admin_pass_v1_0(self):
        self._setup_for_create_instance()

        body = {
            'server': {
                'name': 'test-server-create',
                'imageId': 3,
                'flavorId': 1,
                'adminPass': 'testpass',
            },
        }

        req = webob.Request.blank('/v1.0/servers')
        req.method = 'POST'
        req.body = json.dumps(body)
        req.headers['content-type'] = "application/json"
        res = req.get_response(fakes.wsgi_app())
        res = json.loads(res.body)
        self.assertNotEqual(res['server']['adminPass'],
                            body['server']['adminPass'])

    def test_create_instance_with_admin_pass_v1_1(self):
        self._setup_for_create_instance()

        image_href = 'http://localhost/v1.1/images/2'
        flavor_ref = 'http://localhost/v1.1/flavors/3'
        body = {
            'server': {
                'name': 'server_test',
                'imageRef': image_href,
                'flavorRef': flavor_ref,
                'adminPass': 'testpass',
            },
        }

        req = webob.Request.blank('/v1.1/servers')
        req.method = 'POST'
        req.body = json.dumps(body)
        req.headers['content-type'] = "application/json"
        res = req.get_response(fakes.wsgi_app())
        server = json.loads(res.body)['server']
        self.assertEqual(server['adminPass'], body['server']['adminPass'])

    def test_create_instance_with_empty_admin_pass_v1_1(self):
        self._setup_for_create_instance()

        image_href = 'http://localhost/v1.1/images/2'
        flavor_ref = 'http://localhost/v1.1/flavors/3'
        body = {
            'server': {
                'name': 'server_test',
                'imageRef': image_href,
                'flavorRef': flavor_ref,
                'adminPass': '',
            },
        }

        req = webob.Request.blank('/v1.1/servers')
        req.method = 'POST'
        req.body = json.dumps(body)
        req.headers['content-type'] = "application/json"
        res = req.get_response(fakes.wsgi_app())
        self.assertEqual(res.status_int, 400)

    def test_update_server_no_body(self):
        req = webob.Request.blank('/v1.0/servers/1')
        req.method = 'PUT'
        res = req.get_response(fakes.wsgi_app())
        self.assertEqual(res.status_int, 400)

    def test_update_nonstring_name(self):
        """ Confirm that update is filtering params """
        inst_dict = dict(name=12, adminPass='bacon')
        self.body = json.dumps(dict(server=inst_dict))

        req = webob.Request.blank('/v1.0/servers/1')
        req.method = 'PUT'
        req.content_type = "application/json"
        req.body = self.body
        res = req.get_response(fakes.wsgi_app())
        self.assertEqual(res.status_int, 400)

    def test_update_whitespace_name(self):
        """ Confirm that update is filtering params """
        inst_dict = dict(name='   ', adminPass='bacon')
        self.body = json.dumps(dict(server=inst_dict))

        req = webob.Request.blank('/v1.0/servers/1')
        req.method = 'PUT'
        req.content_type = "application/json"
        req.body = self.body
        res = req.get_response(fakes.wsgi_app())
        self.assertEqual(res.status_int, 400)

    def test_update_null_name(self):
        """ Confirm that update is filtering params """
        inst_dict = dict(name='', adminPass='bacon')
        self.body = json.dumps(dict(server=inst_dict))

        req = webob.Request.blank('/v1.0/servers/1')
        req.method = 'PUT'
        req.content_type = "application/json"
        req.body = self.body
        res = req.get_response(fakes.wsgi_app())
        self.assertEqual(res.status_int, 400)

    def test_update_server_v1_0(self):
        inst_dict = dict(name='server_test', adminPass='bacon')
        self.body = json.dumps(dict(server=inst_dict))

        def server_update(context, id, params):
            filtered_dict = dict(display_name='server_test')
            self.assertEqual(params, filtered_dict)
            return filtered_dict

        self.stubs.Set(nova.db.api, 'instance_update',
            server_update)
        self.stubs.Set(nova.compute.api.API, "_find_host", find_host)
        mock_method = MockSetAdminPassword()
        self.stubs.Set(nova.compute.api.API, 'set_admin_password', mock_method)

        req = webob.Request.blank('/v1.0/servers/1')
        req.method = 'PUT'
        req.content_type = "application/json"
        req.body = self.body
        res = req.get_response(fakes.wsgi_app())
        self.assertEqual(res.status_int, 204)
        self.assertEqual(mock_method.instance_id, '1')
        self.assertEqual(mock_method.password, 'bacon')

    def test_update_server_no_body_v1_1(self):
        req = webob.Request.blank('/v1.0/servers/1')
        req.method = 'PUT'
        res = req.get_response(fakes.wsgi_app())
        self.assertEqual(res.status_int, 400)

    def test_update_server_name_v1_1(self):
        req = webob.Request.blank('/v1.1/servers/1')
        req.method = 'PUT'
        req.content_type = 'application/json'
        req.body = json.dumps({'server': {'name': 'new-name'}})
        res = req.get_response(fakes.wsgi_app())
        self.assertEqual(res.status_int, 204)
        self.assertEqual(res.body, '')

    def test_update_server_adminPass_ignored_v1_1(self):
        inst_dict = dict(name='server_test', adminPass='bacon')
        self.body = json.dumps(dict(server=inst_dict))

        def server_update(context, id, params):
            filtered_dict = dict(display_name='server_test')
            self.assertEqual(params, filtered_dict)
            return filtered_dict

        self.stubs.Set(nova.db.api, 'instance_update',
            server_update)

        req = webob.Request.blank('/v1.1/servers/1')
        req.method = 'PUT'
        req.content_type = "application/json"
        req.body = self.body
        res = req.get_response(fakes.wsgi_app())
        self.assertEqual(res.status_int, 204)
        self.assertEqual(res.body, '')

    def test_create_backup_schedules(self):
        req = webob.Request.blank('/v1.0/servers/1/backup_schedule')
        req.method = 'POST'
        res = req.get_response(fakes.wsgi_app())
        self.assertEqual(res.status_int, 501)

    def test_delete_backup_schedules(self):
        req = webob.Request.blank('/v1.0/servers/1/backup_schedule/1')
        req.method = 'DELETE'
        res = req.get_response(fakes.wsgi_app())
        self.assertEqual(res.status_int, 501)

    def test_get_server_backup_schedules(self):
        req = webob.Request.blank('/v1.0/servers/1/backup_schedule')
        res = req.get_response(fakes.wsgi_app())
        self.assertEqual(res.status_int, 501)

    def test_get_server_backup_schedule(self):
        req = webob.Request.blank('/v1.0/servers/1/backup_schedule/1')
        res = req.get_response(fakes.wsgi_app())
        self.assertEqual(res.status_int, 501)

    def test_server_backup_schedule_deprecated_v1_1(self):
        req = webob.Request.blank('/v1.1/servers/1/backup_schedule')
        res = req.get_response(fakes.wsgi_app())
        self.assertEqual(res.status_int, 404)

    def test_get_all_server_details_xml_v1_0(self):
        req = webob.Request.blank('/v1.0/servers/detail')
        req.headers['Accept'] = 'application/xml'
        res = req.get_response(fakes.wsgi_app())
        dom = minidom.parseString(res.body)
        for i, server in enumerate(dom.getElementsByTagName('server')):
            self.assertEqual(server.getAttribute('id'), str(i))
            self.assertEqual(server.getAttribute('hostId'), '')
            self.assertEqual(server.getAttribute('name'), 'server%d' % i)
            self.assertEqual(server.getAttribute('imageId'), '10')
            self.assertEqual(server.getAttribute('status'), 'BUILD')
            (meta,) = server.getElementsByTagName('meta')
            self.assertEqual(meta.getAttribute('key'), 'seq')
            self.assertEqual(meta.firstChild.data.strip(), str(i))

    def test_get_all_server_details_v1_0(self):
        req = webob.Request.blank('/v1.0/servers/detail')
        res = req.get_response(fakes.wsgi_app())
        res_dict = json.loads(res.body)

        for i, s in enumerate(res_dict['servers']):
            self.assertEqual(s['id'], i)
            self.assertEqual(s['hostId'], '')
            self.assertEqual(s['name'], 'server%d' % i)
            self.assertEqual(s['imageId'], 10)
            self.assertEqual(s['flavorId'], 1)
            self.assertEqual(s['status'], 'BUILD')
            self.assertEqual(s['metadata']['seq'], str(i))

    def test_get_all_server_details_v1_1(self):
        expected_flavor = {
            "id": "1",
            "links": [
                {
                    "rel": "bookmark",
                    "href": 'http://localhost/flavors/1',
                },
            ],
        }
        expected_image = {
            "id": "10",
            "links": [
                {
                    "rel": "bookmark",
                    "href": 'http://localhost/images/10',
                },
            ],
        }
        req = webob.Request.blank('/v1.1/servers/detail')
        res = req.get_response(fakes.wsgi_app())
        res_dict = json.loads(res.body)

        for i, s in enumerate(res_dict['servers']):
            self.assertEqual(s['id'], i)
            self.assertEqual(s['hostId'], '')
            self.assertEqual(s['name'], 'server%d' % i)
            self.assertEqual(s['image'], expected_image)
            self.assertEqual(s['flavor'], expected_flavor)
            self.assertEqual(s['status'], 'BUILD')
            self.assertEqual(s['metadata']['seq'], str(i))

    def test_get_all_server_details_with_host(self):
        '''
        We want to make sure that if two instances are on the same host, then
        they return the same hostId. If two instances are on different hosts,
        they should return different hostId's. In this test, there are 5
        instances - 2 on one host and 3 on another.
        '''

        def return_servers_with_host(context, *args, **kwargs):
            return [stub_instance(i, 'fake', 'fake', None, None, i % 2)
                    for i in xrange(5)]

        self.stubs.Set(nova.db.api, 'instance_get_all_by_project',
            return_servers_with_host)

        req = webob.Request.blank('/v1.0/servers/detail')
        res = req.get_response(fakes.wsgi_app())
        res_dict = json.loads(res.body)

        server_list = res_dict['servers']
        host_ids = [server_list[0]['hostId'], server_list[1]['hostId']]
        self.assertTrue(host_ids[0] and host_ids[1])
        self.assertNotEqual(host_ids[0], host_ids[1])

        for i, s in enumerate(res_dict['servers']):
            self.assertEqual(s['id'], i)
            self.assertEqual(s['hostId'], host_ids[i % 2])
            self.assertEqual(s['name'], 'server%d' % i)
            self.assertEqual(s['imageId'], 10)
            self.assertEqual(s['flavorId'], 1)

    def test_server_pause(self):
        self.flags(allow_admin_api=True)
        body = dict(server=dict(
            name='server_test', imageId=2, flavorId=2, metadata={},
            personality={}))
        req = webob.Request.blank('/v1.0/servers/1/pause')
        req.method = 'POST'
        req.content_type = 'application/json'
        req.body = json.dumps(body)
        res = req.get_response(fakes.wsgi_app())
        self.assertEqual(res.status_int, 202)

    def test_server_unpause(self):
        self.flags(allow_admin_api=True)
        body = dict(server=dict(
            name='server_test', imageId=2, flavorId=2, metadata={},
            personality={}))
        req = webob.Request.blank('/v1.0/servers/1/unpause')
        req.method = 'POST'
        req.content_type = 'application/json'
        req.body = json.dumps(body)
        res = req.get_response(fakes.wsgi_app())
        self.assertEqual(res.status_int, 202)

    def test_server_suspend(self):
        self.flags(allow_admin_api=True)
        body = dict(server=dict(
            name='server_test', imageId=2, flavorId=2, metadata={},
            personality={}))
        req = webob.Request.blank('/v1.0/servers/1/suspend')
        req.method = 'POST'
        req.content_type = 'application/json'
        req.body = json.dumps(body)
        res = req.get_response(fakes.wsgi_app())
        self.assertEqual(res.status_int, 202)

    def test_server_resume(self):
        self.flags(allow_admin_api=True)
        body = dict(server=dict(
            name='server_test', imageId=2, flavorId=2, metadata={},
            personality={}))
        req = webob.Request.blank('/v1.0/servers/1/resume')
        req.method = 'POST'
        req.content_type = 'application/json'
        req.body = json.dumps(body)
        res = req.get_response(fakes.wsgi_app())
        self.assertEqual(res.status_int, 202)

    def test_server_reset_network(self):
        self.flags(allow_admin_api=True)
        body = dict(server=dict(
            name='server_test', imageId=2, flavorId=2, metadata={},
            personality={}))
        req = webob.Request.blank('/v1.0/servers/1/reset_network')
        req.method = 'POST'
        req.content_type = 'application/json'
        req.body = json.dumps(body)
        res = req.get_response(fakes.wsgi_app())
        self.assertEqual(res.status_int, 202)

    def test_server_inject_network_info(self):
        self.flags(allow_admin_api=True)
        body = dict(server=dict(
            name='server_test', imageId=2, flavorId=2, metadata={},
            personality={}))
        req = webob.Request.blank(
              '/v1.0/servers/1/inject_network_info')
        req.method = 'POST'
        req.content_type = 'application/json'
        req.body = json.dumps(body)
        res = req.get_response(fakes.wsgi_app())
        self.assertEqual(res.status_int, 202)

    def test_server_diagnostics(self):
        req = webob.Request.blank("/v1.0/servers/1/diagnostics")
        req.method = "GET"
        res = req.get_response(fakes.wsgi_app())
        self.assertEqual(res.status_int, 404)

    def test_server_actions(self):
        req = webob.Request.blank("/v1.0/servers/1/actions")
        req.method = "GET"
        res = req.get_response(fakes.wsgi_app())
        self.assertEqual(res.status_int, 404)

    def test_server_change_password(self):
        body = {'changePassword': {'adminPass': '1234pass'}}
        req = webob.Request.blank('/v1.0/servers/1/action')
        req.method = 'POST'
        req.content_type = 'application/json'
        req.body = json.dumps(body)
        res = req.get_response(fakes.wsgi_app())
        self.assertEqual(res.status_int, 501)

    def test_server_change_password_xml(self):
        req = webob.Request.blank('/v1.0/servers/1/action')
        req.method = 'POST'
        req.content_type = 'application/xml'
        req.body = '<changePassword adminPass="1234pass">'
#        res = req.get_response(fakes.wsgi_app())
#        self.assertEqual(res.status_int, 501)

    def test_server_change_password_v1_1(self):
        mock_method = MockSetAdminPassword()
        self.stubs.Set(nova.compute.api.API, 'set_admin_password', mock_method)
        body = {'changePassword': {'adminPass': '1234pass'}}
        req = webob.Request.blank('/v1.1/servers/1/action')
        req.method = 'POST'
        req.content_type = 'application/json'
        req.body = json.dumps(body)
        res = req.get_response(fakes.wsgi_app())
        self.assertEqual(res.status_int, 202)
        self.assertEqual(mock_method.instance_id, '1')
        self.assertEqual(mock_method.password, '1234pass')

    def test_server_change_password_bad_request_v1_1(self):
        body = {'changePassword': {'pass': '12345'}}
        req = webob.Request.blank('/v1.1/servers/1/action')
        req.method = 'POST'
        req.content_type = 'application/json'
        req.body = json.dumps(body)
        res = req.get_response(fakes.wsgi_app())
        self.assertEqual(res.status_int, 400)

    def test_server_change_password_empty_string_v1_1(self):
        body = {'changePassword': {'adminPass': ''}}
        req = webob.Request.blank('/v1.1/servers/1/action')
        req.method = 'POST'
        req.content_type = 'application/json'
        req.body = json.dumps(body)
        res = req.get_response(fakes.wsgi_app())
        self.assertEqual(res.status_int, 400)

    def test_server_change_password_none_v1_1(self):
        body = {'changePassword': {'adminPass': None}}
        req = webob.Request.blank('/v1.1/servers/1/action')
        req.method = 'POST'
        req.content_type = 'application/json'
        req.body = json.dumps(body)
        res = req.get_response(fakes.wsgi_app())
        self.assertEqual(res.status_int, 400)

    def test_server_change_password_not_a_string_v1_1(self):
        body = {'changePassword': {'adminPass': 1234}}
        req = webob.Request.blank('/v1.1/servers/1/action')
        req.method = 'POST'
        req.content_type = 'application/json'
        req.body = json.dumps(body)
        res = req.get_response(fakes.wsgi_app())
        self.assertEqual(res.status_int, 400)

    def test_server_reboot(self):
        body = dict(server=dict(
            name='server_test', imageId=2, flavorId=2, metadata={},
            personality={}))
        req = webob.Request.blank('/v1.0/servers/1/action')
        req.method = 'POST'
        req.content_type = 'application/json'
        req.body = json.dumps(body)
        res = req.get_response(fakes.wsgi_app())

    def test_server_rebuild_accepted(self):
        body = {
            "rebuild": {
                "imageId": 2,
            },
        }

        req = webob.Request.blank('/v1.0/servers/1/action')
        req.method = 'POST'
        req.content_type = 'application/json'
        req.body = json.dumps(body)

        res = req.get_response(fakes.wsgi_app())
        self.assertEqual(res.status_int, 202)
        self.assertEqual(res.body, "")

    def test_server_rebuild_rejected_when_building(self):
        body = {
            "rebuild": {
                "imageId": 2,
            },
        }

        state = power_state.BUILDING
        new_return_server = return_server_with_power_state(state)
        self.stubs.Set(nova.db.api, 'instance_get', new_return_server)
        self.stubs.Set(nova.db, 'instance_get_by_uuid',
                       return_server_with_uuid_and_power_state(state))

        req = webob.Request.blank('/v1.0/servers/1/action')
        req.method = 'POST'
        req.content_type = 'application/json'
        req.body = json.dumps(body)

        res = req.get_response(fakes.wsgi_app())
        self.assertEqual(res.status_int, 409)

    def test_server_rebuild_bad_entity(self):
        body = {
            "rebuild": {
            },
        }

        req = webob.Request.blank('/v1.0/servers/1/action')
        req.method = 'POST'
        req.content_type = 'application/json'
        req.body = json.dumps(body)

        res = req.get_response(fakes.wsgi_app())
        self.assertEqual(res.status_int, 400)

    def test_server_rebuild_accepted_minimum_v1_1(self):
        body = {
            "rebuild": {
                "imageRef": "http://localhost/images/2",
            },
        }

        req = webob.Request.blank('/v1.1/servers/1/action')
        req.method = 'POST'
        req.content_type = 'application/json'
        req.body = json.dumps(body)

        res = req.get_response(fakes.wsgi_app())
        self.assertEqual(res.status_int, 202)

    def test_server_rebuild_rejected_when_building_v1_1(self):
        body = {
            "rebuild": {
                "imageRef": "http://localhost/images/2",
            },
        }

        state = power_state.BUILDING
        new_return_server = return_server_with_power_state(state)
        self.stubs.Set(nova.db.api, 'instance_get', new_return_server)
        self.stubs.Set(nova.db, 'instance_get_by_uuid',
                       return_server_with_uuid_and_power_state(state))

        req = webob.Request.blank('/v1.1/servers/1/action')
        req.method = 'POST'
        req.content_type = 'application/json'
        req.body = json.dumps(body)

        res = req.get_response(fakes.wsgi_app())
        self.assertEqual(res.status_int, 409)

    def test_server_rebuild_accepted_with_metadata_v1_1(self):
        body = {
            "rebuild": {
                "imageRef": "http://localhost/images/2",
                "metadata": {
                    "new": "metadata",
                },
            },
        }

        req = webob.Request.blank('/v1.1/servers/1/action')
        req.method = 'POST'
        req.content_type = 'application/json'
        req.body = json.dumps(body)

        res = req.get_response(fakes.wsgi_app())
        self.assertEqual(res.status_int, 202)

    def test_server_rebuild_accepted_with_bad_metadata_v1_1(self):
        body = {
            "rebuild": {
                "imageRef": "http://localhost/images/2",
                "metadata": "stack",
            },
        }

        req = webob.Request.blank('/v1.1/servers/1/action')
        req.method = 'POST'
        req.content_type = 'application/json'
        req.body = json.dumps(body)

        res = req.get_response(fakes.wsgi_app())
        self.assertEqual(res.status_int, 400)

    def test_server_rebuild_bad_entity_v1_1(self):
        body = {
            "rebuild": {
                "imageId": 2,
            },
        }

        req = webob.Request.blank('/v1.1/servers/1/action')
        req.method = 'POST'
        req.content_type = 'application/json'
        req.body = json.dumps(body)

        res = req.get_response(fakes.wsgi_app())
        self.assertEqual(res.status_int, 400)

    def test_server_rebuild_bad_personality_v1_1(self):
        body = {
            "rebuild": {
                "imageRef": "http://localhost/images/2",
                "personality": [{
                    "path": "/path/to/file",
                    "contents": "INVALID b64",
                }]
            },
        }

        req = webob.Request.blank('/v1.1/servers/1/action')
        req.method = 'POST'
        req.content_type = 'application/json'
        req.body = json.dumps(body)

        res = req.get_response(fakes.wsgi_app())
        self.assertEqual(res.status_int, 400)

    def test_server_rebuild_personality_v1_1(self):
        body = {
            "rebuild": {
                "imageRef": "http://localhost/images/2",
                "personality": [{
                    "path": "/path/to/file",
                    "contents": base64.b64encode("Test String"),
                }]
            },
        }

        req = webob.Request.blank('/v1.1/servers/1/action')
        req.method = 'POST'
        req.content_type = 'application/json'
        req.body = json.dumps(body)

        res = req.get_response(fakes.wsgi_app())
        self.assertEqual(res.status_int, 202)

    def test_delete_server_instance(self):
        req = webob.Request.blank('/v1.0/servers/1')
        req.method = 'DELETE'

        self.server_delete_called = False

        def instance_destroy_mock(context, id):
            self.server_delete_called = True

        self.stubs.Set(nova.db.api, 'instance_destroy',
            instance_destroy_mock)

        res = req.get_response(fakes.wsgi_app())
        self.assertEqual(res.status, '202 Accepted')
        self.assertEqual(self.server_delete_called, True)

    def test_rescue_accepted(self):
        self.flags(allow_admin_api=True)
        body = {}

        self.called = False

        def rescue_mock(*args, **kwargs):
            self.called = True

        self.stubs.Set(nova.compute.api.API, 'rescue', rescue_mock)
        req = webob.Request.blank('/v1.0/servers/1/rescue')
        req.method = 'POST'
        req.content_type = 'application/json'

        res = req.get_response(fakes.wsgi_app())

        self.assertEqual(self.called, True)
        self.assertEqual(res.status_int, 202)

    def test_rescue_raises_handled(self):
        self.flags(allow_admin_api=True)
        body = {}

        def rescue_mock(*args, **kwargs):
            raise Exception('Who cares?')

        self.stubs.Set(nova.compute.api.API, 'rescue', rescue_mock)
        req = webob.Request.blank('/v1.0/servers/1/rescue')
        req.method = 'POST'
        req.content_type = 'application/json'

        res = req.get_response(fakes.wsgi_app())

        self.assertEqual(res.status_int, 422)

    def test_delete_server_instance_v1_1(self):
        req = webob.Request.blank('/v1.1/servers/1')
        req.method = 'DELETE'

        self.server_delete_called = False

        def instance_destroy_mock(context, id):
            self.server_delete_called = True

        self.stubs.Set(nova.db.api, 'instance_destroy',
            instance_destroy_mock)

        res = req.get_response(fakes.wsgi_app())
        self.assertEqual(res.status_int, 204)
        self.assertEqual(self.server_delete_called, True)

    def test_resize_server(self):
        req = self.webreq('/1/action', 'POST', dict(resize=dict(flavorId=3)))

        self.resize_called = False

        def resize_mock(*args):
            self.resize_called = True

        self.stubs.Set(nova.compute.api.API, 'resize', resize_mock)

        res = req.get_response(fakes.wsgi_app())
        self.assertEqual(res.status_int, 202)
        self.assertEqual(self.resize_called, True)

    def test_resize_server_v11(self):

        req = webob.Request.blank('/v1.1/servers/1/action')
        req.content_type = 'application/json'
        req.method = 'POST'
        body_dict = dict(resize=dict(flavorRef="http://localhost/3"))
        req.body = json.dumps(body_dict)

        self.resize_called = False

        def resize_mock(*args):
            self.resize_called = True

        self.stubs.Set(nova.compute.api.API, 'resize', resize_mock)

        res = req.get_response(fakes.wsgi_app())
        self.assertEqual(res.status_int, 202)
        self.assertEqual(self.resize_called, True)

    def test_resize_bad_flavor_fails(self):
        req = self.webreq('/1/action', 'POST', dict(resize=dict(derp=3)))

        self.resize_called = False

        def resize_mock(*args):
            self.resize_called = True

        self.stubs.Set(nova.compute.api.API, 'resize', resize_mock)

        res = req.get_response(fakes.wsgi_app())
        self.assertEqual(res.status_int, 422)
        self.assertEqual(self.resize_called, False)

    def test_resize_raises_fails(self):
        req = self.webreq('/1/action', 'POST', dict(resize=dict(flavorId=3)))

        def resize_mock(*args):
            raise Exception('hurr durr')

        self.stubs.Set(nova.compute.api.API, 'resize', resize_mock)

        res = req.get_response(fakes.wsgi_app())
        self.assertEqual(res.status_int, 500)

    def test_resized_server_has_correct_status(self):
        req = self.webreq('/1', 'GET')

        def fake_migration_get(*args):
            return {}

        self.stubs.Set(nova.db, 'migration_get_by_instance_and_status',
                fake_migration_get)
        res = req.get_response(fakes.wsgi_app())
        body = json.loads(res.body)
        self.assertEqual(body['server']['status'], 'RESIZE-CONFIRM')

    def test_confirm_resize_server(self):
        req = self.webreq('/1/action', 'POST', dict(confirmResize=None))

        self.resize_called = False

        def confirm_resize_mock(*args):
            self.resize_called = True

        self.stubs.Set(nova.compute.api.API, 'confirm_resize',
                confirm_resize_mock)

        res = req.get_response(fakes.wsgi_app())
        self.assertEqual(res.status_int, 204)
        self.assertEqual(self.resize_called, True)

    def test_confirm_resize_server_fails(self):
        req = self.webreq('/1/action', 'POST', dict(confirmResize=None))

        def confirm_resize_mock(*args):
            raise Exception('hurr durr')

        self.stubs.Set(nova.compute.api.API, 'confirm_resize',
                confirm_resize_mock)

        res = req.get_response(fakes.wsgi_app())
        self.assertEqual(res.status_int, 400)

    def test_revert_resize_server(self):
        req = self.webreq('/1/action', 'POST', dict(revertResize=None))

        self.resize_called = False

        def revert_resize_mock(*args):
            self.resize_called = True

        self.stubs.Set(nova.compute.api.API, 'revert_resize',
                revert_resize_mock)

        res = req.get_response(fakes.wsgi_app())
        self.assertEqual(res.status_int, 202)
        self.assertEqual(self.resize_called, True)

    def test_revert_resize_server_fails(self):
        req = self.webreq('/1/action', 'POST', dict(revertResize=None))

        def revert_resize_mock(*args):
            raise Exception('hurr durr')

        self.stubs.Set(nova.compute.api.API, 'revert_resize',
                revert_resize_mock)

        res = req.get_response(fakes.wsgi_app())
        self.assertEqual(res.status_int, 400)

    def test_migrate_server(self):
        """This is basically the same as resize, only we provide the `migrate`
        attribute in the body's dict.
        """
        req = self.webreq('/1/action', 'POST', dict(migrate=None))

        self.resize_called = False

        def resize_mock(*args):
            self.resize_called = True

        self.stubs.Set(nova.compute.api.API, 'resize', resize_mock)

        res = req.get_response(fakes.wsgi_app())
        self.assertEqual(res.status_int, 202)
        self.assertEqual(self.resize_called, True)

    def test_shutdown_status(self):
        new_server = return_server_with_power_state(power_state.SHUTDOWN)
        self.stubs.Set(nova.db.api, 'instance_get', new_server)
        req = webob.Request.blank('/v1.0/servers/1')
        res = req.get_response(fakes.wsgi_app())
        self.assertEqual(res.status_int, 200)
        res_dict = json.loads(res.body)
        self.assertEqual(res_dict['server']['status'], 'SHUTDOWN')

    def test_shutoff_status(self):
        new_server = return_server_with_power_state(power_state.SHUTOFF)
        self.stubs.Set(nova.db.api, 'instance_get', new_server)
        req = webob.Request.blank('/v1.0/servers/1')
        res = req.get_response(fakes.wsgi_app())
        self.assertEqual(res.status_int, 200)
        res_dict = json.loads(res.body)
        self.assertEqual(res_dict['server']['status'], 'SHUTOFF')


class TestServerCreateRequestXMLDeserializer(unittest.TestCase):

    def setUp(self):
        self.deserializer = create_instance_helper.ServerXMLDeserializer()

    def test_minimal_request(self):
        serial_request = """
<server xmlns="http://docs.rackspacecloud.com/servers/api/v1.0"
 name="new-server-test" imageId="1" flavorId="1"/>"""
        request = self.deserializer.deserialize(serial_request, 'create')
        expected = {"server": {
                "name": "new-server-test",
                "imageId": "1",
                "flavorId": "1",
                }}
        self.assertEquals(request['body'], expected)

    def test_request_with_empty_metadata(self):
        serial_request = """
<server xmlns="http://docs.rackspacecloud.com/servers/api/v1.0"
 name="new-server-test" imageId="1" flavorId="1">
    <metadata/>
</server>"""
        request = self.deserializer.deserialize(serial_request, 'create')
        expected = {"server": {
                "name": "new-server-test",
                "imageId": "1",
                "flavorId": "1",
                "metadata": {},
                }}
        self.assertEquals(request['body'], expected)

    def test_request_with_empty_personality(self):
        serial_request = """
<server xmlns="http://docs.rackspacecloud.com/servers/api/v1.0"
 name="new-server-test" imageId="1" flavorId="1">
    <personality/>
</server>"""
        request = self.deserializer.deserialize(serial_request, 'create')
        expected = {"server": {
                "name": "new-server-test",
                "imageId": "1",
                "flavorId": "1",
                "personality": [],
                }}
        self.assertEquals(request['body'], expected)

    def test_request_with_empty_metadata_and_personality(self):
        serial_request = """
<server xmlns="http://docs.rackspacecloud.com/servers/api/v1.0"
 name="new-server-test" imageId="1" flavorId="1">
    <metadata/>
    <personality/>
</server>"""
        request = self.deserializer.deserialize(serial_request, 'create')
        expected = {"server": {
                "name": "new-server-test",
                "imageId": "1",
                "flavorId": "1",
                "metadata": {},
                "personality": [],
                }}
        self.assertEquals(request['body'], expected)

    def test_request_with_empty_metadata_and_personality_reversed(self):
        serial_request = """
<server xmlns="http://docs.rackspacecloud.com/servers/api/v1.0"
 name="new-server-test" imageId="1" flavorId="1">
    <personality/>
    <metadata/>
</server>"""
        request = self.deserializer.deserialize(serial_request, 'create')
        expected = {"server": {
                "name": "new-server-test",
                "imageId": "1",
                "flavorId": "1",
                "metadata": {},
                "personality": [],
                }}
        self.assertEquals(request['body'], expected)

    def test_request_with_one_personality(self):
        serial_request = """
<server xmlns="http://docs.rackspacecloud.com/servers/api/v1.0"
 name="new-server-test" imageId="1" flavorId="1">
    <personality>
        <file path="/etc/conf">aabbccdd</file>
    </personality>
</server>"""
        request = self.deserializer.deserialize(serial_request, 'create')
        expected = [{"path": "/etc/conf", "contents": "aabbccdd"}]
        self.assertEquals(request['body']["server"]["personality"], expected)

    def test_request_with_two_personalities(self):
        serial_request = """
<server xmlns="http://docs.rackspacecloud.com/servers/api/v1.0"
 name="new-server-test" imageId="1" flavorId="1">
<personality><file path="/etc/conf">aabbccdd</file>
<file path="/etc/sudoers">abcd</file></personality></server>"""
        request = self.deserializer.deserialize(serial_request, 'create')
        expected = [{"path": "/etc/conf", "contents": "aabbccdd"},
                    {"path": "/etc/sudoers", "contents": "abcd"}]
        self.assertEquals(request['body']["server"]["personality"], expected)

    def test_request_second_personality_node_ignored(self):
        serial_request = """
<server xmlns="http://docs.rackspacecloud.com/servers/api/v1.0"
 name="new-server-test" imageId="1" flavorId="1">
    <personality>
        <file path="/etc/conf">aabbccdd</file>
    </personality>
    <personality>
        <file path="/etc/ignoreme">anything</file>
    </personality>
</server>"""
        request = self.deserializer.deserialize(serial_request, 'create')
        expected = [{"path": "/etc/conf", "contents": "aabbccdd"}]
        self.assertEquals(request['body']["server"]["personality"], expected)

    def test_request_with_one_personality_missing_path(self):
        serial_request = """
<server xmlns="http://docs.rackspacecloud.com/servers/api/v1.0"
 name="new-server-test" imageId="1" flavorId="1">
<personality><file>aabbccdd</file></personality></server>"""
        request = self.deserializer.deserialize(serial_request, 'create')
        expected = [{"contents": "aabbccdd"}]
        self.assertEquals(request['body']["server"]["personality"], expected)

    def test_request_with_one_personality_empty_contents(self):
        serial_request = """
<server xmlns="http://docs.rackspacecloud.com/servers/api/v1.0"
 name="new-server-test" imageId="1" flavorId="1">
<personality><file path="/etc/conf"></file></personality></server>"""
        request = self.deserializer.deserialize(serial_request, 'create')
        expected = [{"path": "/etc/conf", "contents": ""}]
        self.assertEquals(request['body']["server"]["personality"], expected)

    def test_request_with_one_personality_empty_contents_variation(self):
        serial_request = """
<server xmlns="http://docs.rackspacecloud.com/servers/api/v1.0"
 name="new-server-test" imageId="1" flavorId="1">
<personality><file path="/etc/conf"/></personality></server>"""
        request = self.deserializer.deserialize(serial_request, 'create')
        expected = [{"path": "/etc/conf", "contents": ""}]
        self.assertEquals(request['body']["server"]["personality"], expected)

    def test_request_with_one_metadata(self):
        serial_request = """
<server xmlns="http://docs.rackspacecloud.com/servers/api/v1.0"
 name="new-server-test" imageId="1" flavorId="1">
    <metadata>
        <meta key="alpha">beta</meta>
    </metadata>
</server>"""
        request = self.deserializer.deserialize(serial_request, 'create')
        expected = {"alpha": "beta"}
        self.assertEquals(request['body']["server"]["metadata"], expected)

    def test_request_with_two_metadata(self):
        serial_request = """
<server xmlns="http://docs.rackspacecloud.com/servers/api/v1.0"
 name="new-server-test" imageId="1" flavorId="1">
    <metadata>
        <meta key="alpha">beta</meta>
        <meta key="foo">bar</meta>
    </metadata>
</server>"""
        request = self.deserializer.deserialize(serial_request, 'create')
        expected = {"alpha": "beta", "foo": "bar"}
        self.assertEquals(request['body']["server"]["metadata"], expected)

    def test_request_with_metadata_missing_value(self):
        serial_request = """
<server xmlns="http://docs.rackspacecloud.com/servers/api/v1.0"
 name="new-server-test" imageId="1" flavorId="1">
    <metadata>
        <meta key="alpha"></meta>
    </metadata>
</server>"""
        request = self.deserializer.deserialize(serial_request, 'create')
        expected = {"alpha": ""}
        self.assertEquals(request['body']["server"]["metadata"], expected)

    def test_request_with_two_metadata_missing_value(self):
        serial_request = """
<server xmlns="http://docs.rackspacecloud.com/servers/api/v1.0"
 name="new-server-test" imageId="1" flavorId="1">
    <metadata>
        <meta key="alpha"/>
        <meta key="delta"/>
    </metadata>
</server>"""
        request = self.deserializer.deserialize(serial_request, 'create')
        expected = {"alpha": "", "delta": ""}
        self.assertEquals(request['body']["server"]["metadata"], expected)

    def test_request_with_metadata_missing_key(self):
        serial_request = """
<server xmlns="http://docs.rackspacecloud.com/servers/api/v1.0"
 name="new-server-test" imageId="1" flavorId="1">
    <metadata>
        <meta>beta</meta>
    </metadata>
</server>"""
        request = self.deserializer.deserialize(serial_request, 'create')
        expected = {"": "beta"}
        self.assertEquals(request['body']["server"]["metadata"], expected)

    def test_request_with_two_metadata_missing_key(self):
        serial_request = """
<server xmlns="http://docs.rackspacecloud.com/servers/api/v1.0"
 name="new-server-test" imageId="1" flavorId="1">
    <metadata>
        <meta>beta</meta>
        <meta>gamma</meta>
    </metadata>
</server>"""
        request = self.deserializer.deserialize(serial_request, 'create')
        expected = {"": "gamma"}
        self.assertEquals(request['body']["server"]["metadata"], expected)

    def test_request_with_metadata_duplicate_key(self):
        serial_request = """
<server xmlns="http://docs.rackspacecloud.com/servers/api/v1.0"
 name="new-server-test" imageId="1" flavorId="1">
    <metadata>
        <meta key="foo">bar</meta>
        <meta key="foo">baz</meta>
    </metadata>
</server>"""
        request = self.deserializer.deserialize(serial_request, 'create')
        expected = {"foo": "baz"}
        self.assertEquals(request['body']["server"]["metadata"], expected)

    def test_canonical_request_from_docs(self):
        serial_request = """
<server xmlns="http://docs.rackspacecloud.com/servers/api/v1.0"
 name="new-server-test" imageId="1" flavorId="1">
    <metadata>
        <meta key="My Server Name">Apache1</meta>
    </metadata>
    <personality>
        <file path="/etc/banner.txt">\
ICAgICAgDQoiQSBjbG91ZCBkb2VzIG5vdCBrbm93IHdoeSBp\
dCBtb3ZlcyBpbiBqdXN0IHN1Y2ggYSBkaXJlY3Rpb24gYW5k\
IGF0IHN1Y2ggYSBzcGVlZC4uLkl0IGZlZWxzIGFuIGltcHVs\
c2lvbi4uLnRoaXMgaXMgdGhlIHBsYWNlIHRvIGdvIG5vdy4g\
QnV0IHRoZSBza3kga25vd3MgdGhlIHJlYXNvbnMgYW5kIHRo\
ZSBwYXR0ZXJucyBiZWhpbmQgYWxsIGNsb3VkcywgYW5kIHlv\
dSB3aWxsIGtub3csIHRvbywgd2hlbiB5b3UgbGlmdCB5b3Vy\
c2VsZiBoaWdoIGVub3VnaCB0byBzZWUgYmV5b25kIGhvcml6\
b25zLiINCg0KLVJpY2hhcmQgQmFjaA==</file>
    </personality>
</server>"""
        expected = {"server": {
            "name": "new-server-test",
            "imageId": "1",
            "flavorId": "1",
            "metadata": {
                "My Server Name": "Apache1",
            },
            "personality": [
                {
                    "path": "/etc/banner.txt",
                    "contents": """\
ICAgICAgDQoiQSBjbG91ZCBkb2VzIG5vdCBrbm93IHdoeSBp\
dCBtb3ZlcyBpbiBqdXN0IHN1Y2ggYSBkaXJlY3Rpb24gYW5k\
IGF0IHN1Y2ggYSBzcGVlZC4uLkl0IGZlZWxzIGFuIGltcHVs\
c2lvbi4uLnRoaXMgaXMgdGhlIHBsYWNlIHRvIGdvIG5vdy4g\
QnV0IHRoZSBza3kga25vd3MgdGhlIHJlYXNvbnMgYW5kIHRo\
ZSBwYXR0ZXJucyBiZWhpbmQgYWxsIGNsb3VkcywgYW5kIHlv\
dSB3aWxsIGtub3csIHRvbywgd2hlbiB5b3UgbGlmdCB5b3Vy\
c2VsZiBoaWdoIGVub3VnaCB0byBzZWUgYmV5b25kIGhvcml6\
b25zLiINCg0KLVJpY2hhcmQgQmFjaA==""",
                },
            ],
        }}
        request = self.deserializer.deserialize(serial_request, 'create')
        self.assertEqual(request['body'], expected)

    def test_request_xmlser_with_flavor_image_href(self):
        serial_request = """
                <server xmlns="http://docs.openstack.org/compute/api/v1.1"
                    name="new-server-test"
                    imageRef="http://localhost:8774/v1.1/images/1"
                    flavorRef="http://localhost:8774/v1.1/flavors/1">
                </server>"""
        request = self.deserializer.deserialize(serial_request, 'create')
        self.assertEquals(request['body']["server"]["flavorRef"],
                          "http://localhost:8774/v1.1/flavors/1")
        self.assertEquals(request['body']["server"]["imageRef"],
                          "http://localhost:8774/v1.1/images/1")


class TextAddressesXMLSerialization(test.TestCase):

    serializer = nova.api.openstack.ips.IPXMLSerializer()

    def test_show(self):
        fixture = {
            'network_2': [
                {'addr': '192.168.0.1', 'version': 4},
                {'addr': 'fe80::beef', 'version': 6},
            ],
        }
        output = self.serializer.serialize(fixture, 'show')
        actual = minidom.parseString(output.replace("  ", ""))

        expected = minidom.parseString("""
            <network xmlns="http://docs.openstack.org/compute/api/v1.1"
                     id="network_2">
                <ip version="4" addr="192.168.0.1"/>
                <ip version="6" addr="fe80::beef"/>
            </network>
        """.replace("  ", ""))

        self.assertEqual(expected.toxml(), actual.toxml())

    def test_index(self):
        fixture = {
            'addresses': {
                'network_1': [
                    {'addr': '192.168.0.3', 'version': 4},
                    {'addr': '192.168.0.5', 'version': 4},
                ],
                'network_2': [
                    {'addr': '192.168.0.1', 'version': 4},
                    {'addr': 'fe80::beef', 'version': 6},
                ],
            },
        }
        output = self.serializer.serialize(fixture, 'index')
        actual = minidom.parseString(output.replace("  ", ""))

        expected = minidom.parseString("""
            <addresses xmlns="http://docs.openstack.org/compute/api/v1.1">
                <network id="network_2">
                    <ip version="4" addr="192.168.0.1"/>
                    <ip version="6" addr="fe80::beef"/>
                </network>
                <network id="network_1">
                    <ip version="4" addr="192.168.0.3"/>
                    <ip version="4" addr="192.168.0.5"/>
                </network>
            </addresses>
        """.replace("  ", ""))

        self.assertEqual(expected.toxml(), actual.toxml())


class TestServerInstanceCreation(test.TestCase):

    def setUp(self):
        super(TestServerInstanceCreation, self).setUp()
        fakes.stub_out_image_service(self.stubs)
        fakes.stub_out_key_pair_funcs(self.stubs)

    def _setup_mock_compute_api_for_personality(self):

        class MockComputeAPI(nova.compute.API):

            def __init__(self):
                self.injected_files = None

            def create(self, *args, **kwargs):
                if 'injected_files' in kwargs:
                    self.injected_files = kwargs['injected_files']
                else:
                    self.injected_files = None
                return [{'id': '1234', 'display_name': 'fakeinstance',
                         'uuid': FAKE_UUID}]

            def set_admin_password(self, *args, **kwargs):
                pass

        def make_stub_method(canned_return):
            def stub_method(*args, **kwargs):
                return canned_return
            return stub_method

        compute_api = MockComputeAPI()
        self.stubs.Set(nova.compute, 'API', make_stub_method(compute_api))
        self.stubs.Set(
            nova.api.openstack.create_instance_helper.CreateInstanceHelper,
            '_get_kernel_ramdisk_from_image', make_stub_method((1, 1)))
        return compute_api

    def _create_personality_request_dict(self, personality_files):
        server = {}
        server['name'] = 'new-server-test'
        server['imageId'] = 1
        server['flavorId'] = 1
        if personality_files is not None:
            personalities = []
            for path, contents in personality_files:
                personalities.append({'path': path, 'contents': contents})
            server['personality'] = personalities
        return {'server': server}

    def _get_create_request_json(self, body_dict):
        req = webob.Request.blank('/v1.0/servers')
        req.headers['Content-Type'] = 'application/json'
        req.method = 'POST'
        req.body = json.dumps(body_dict)
        return req

    def _run_create_instance_with_mock_compute_api(self, request):
        compute_api = self._setup_mock_compute_api_for_personality()
        response = request.get_response(fakes.wsgi_app())
        return compute_api, response

    def _format_xml_request_body(self, body_dict):
        server = body_dict['server']
        body_parts = []
        body_parts.extend([
            '<?xml version="1.0" encoding="UTF-8"?>',
            '<server xmlns="http://docs.rackspacecloud.com/servers/api/v1.0"',
            ' name="%s" imageId="%s" flavorId="%s">' % (
                    server['name'], server['imageId'], server['flavorId'])])
        if 'metadata' in server:
            metadata = server['metadata']
            body_parts.append('<metadata>')
            for item in metadata.iteritems():
                body_parts.append('<meta key="%s">%s</meta>' % item)
            body_parts.append('</metadata>')
        if 'personality' in server:
            personalities = server['personality']
            body_parts.append('<personality>')
            for file in personalities:
                item = (file['path'], file['contents'])
                body_parts.append('<file path="%s">%s</file>' % item)
            body_parts.append('</personality>')
        body_parts.append('</server>')
        return ''.join(body_parts)

    def _get_create_request_xml(self, body_dict):
        req = webob.Request.blank('/v1.0/servers')
        req.content_type = 'application/xml'
        req.accept = 'application/xml'
        req.method = 'POST'
        req.body = self._format_xml_request_body(body_dict)
        return req

    def _create_instance_with_personality_json(self, personality):
        body_dict = self._create_personality_request_dict(personality)
        request = self._get_create_request_json(body_dict)
        compute_api, response = \
            self._run_create_instance_with_mock_compute_api(request)
        return request, response, compute_api.injected_files

    def _create_instance_with_personality_xml(self, personality):
        body_dict = self._create_personality_request_dict(personality)
        request = self._get_create_request_xml(body_dict)
        compute_api, response = \
            self._run_create_instance_with_mock_compute_api(request)
        return request, response, compute_api.injected_files

    def test_create_instance_with_no_personality(self):
        request, response, injected_files = \
                self._create_instance_with_personality_json(personality=None)
        self.assertEquals(response.status_int, 200)
        self.assertEquals(injected_files, [])

    def test_create_instance_with_no_personality_xml(self):
        request, response, injected_files = \
                self._create_instance_with_personality_xml(personality=None)
        self.assertEquals(response.status_int, 200)
        self.assertEquals(injected_files, [])

    def test_create_instance_with_personality(self):
        path = '/my/file/path'
        contents = '#!/bin/bash\necho "Hello, World!"\n'
        b64contents = base64.b64encode(contents)
        personality = [(path, b64contents)]
        request, response, injected_files = \
            self._create_instance_with_personality_json(personality)
        self.assertEquals(response.status_int, 200)
        self.assertEquals(injected_files, [(path, contents)])

    def test_create_instance_with_personality_xml(self):
        path = '/my/file/path'
        contents = '#!/bin/bash\necho "Hello, World!"\n'
        b64contents = base64.b64encode(contents)
        personality = [(path, b64contents)]
        request, response, injected_files = \
            self._create_instance_with_personality_xml(personality)
        self.assertEquals(response.status_int, 200)
        self.assertEquals(injected_files, [(path, contents)])

    def test_create_instance_with_personality_no_path(self):
        personality = [('/remove/this/path',
            base64.b64encode('my\n\file\ncontents'))]
        body_dict = self._create_personality_request_dict(personality)
        del body_dict['server']['personality'][0]['path']
        request = self._get_create_request_json(body_dict)
        compute_api, response = \
            self._run_create_instance_with_mock_compute_api(request)
        self.assertEquals(response.status_int, 400)
        self.assertEquals(compute_api.injected_files, None)

    def _test_create_instance_with_personality_no_path_xml(self):
        personality = [('/remove/this/path',
            base64.b64encode('my\n\file\ncontents'))]
        body_dict = self._create_personality_request_dict(personality)
        request = self._get_create_request_xml(body_dict)
        request.body = request.body.replace(' path="/remove/this/path"', '')
        compute_api, response = \
            self._run_create_instance_with_mock_compute_api(request)
        self.assertEquals(response.status_int, 400)
        self.assertEquals(compute_api.injected_files, None)

    def test_create_instance_with_personality_no_contents(self):
        personality = [('/test/path',
            base64.b64encode('remove\nthese\ncontents'))]
        body_dict = self._create_personality_request_dict(personality)
        del body_dict['server']['personality'][0]['contents']
        request = self._get_create_request_json(body_dict)
        compute_api, response = \
            self._run_create_instance_with_mock_compute_api(request)
        self.assertEquals(response.status_int, 400)
        self.assertEquals(compute_api.injected_files, None)

    def test_create_instance_with_personality_not_a_list(self):
        personality = [('/test/path', base64.b64encode('test\ncontents\n'))]
        body_dict = self._create_personality_request_dict(personality)
        body_dict['server']['personality'] = \
            body_dict['server']['personality'][0]
        request = self._get_create_request_json(body_dict)
        compute_api, response = \
            self._run_create_instance_with_mock_compute_api(request)
        self.assertEquals(response.status_int, 400)
        self.assertEquals(compute_api.injected_files, None)

    def test_create_instance_with_personality_with_non_b64_content(self):
        path = '/my/file/path'
        contents = '#!/bin/bash\necho "Oh no!"\n'
        personality = [(path, contents)]
        request, response, injected_files = \
            self._create_instance_with_personality_json(personality)
        self.assertEquals(response.status_int, 400)
        self.assertEquals(injected_files, None)

    def test_create_instance_with_null_personality(self):
        personality = None
        body_dict = self._create_personality_request_dict(personality)
        body_dict['server']['personality'] = None
        request = self._get_create_request_json(body_dict)
        compute_api, response = \
            self._run_create_instance_with_mock_compute_api(request)
        self.assertEquals(response.status_int, 200)

    def test_create_instance_with_three_personalities(self):
        files = [
            ('/etc/sudoers', 'ALL ALL=NOPASSWD: ALL\n'),
            ('/etc/motd', 'Enjoy your root access!\n'),
            ('/etc/dovecot.conf', 'dovecot\nconfig\nstuff\n'),
            ]
        personality = []
        for path, content in files:
            personality.append((path, base64.b64encode(content)))
        request, response, injected_files = \
            self._create_instance_with_personality_json(personality)
        self.assertEquals(response.status_int, 200)
        self.assertEquals(injected_files, files)

    def test_create_instance_personality_empty_content(self):
        path = '/my/file/path'
        contents = ''
        personality = [(path, contents)]
        request, response, injected_files = \
            self._create_instance_with_personality_json(personality)
        self.assertEquals(response.status_int, 200)
        self.assertEquals(injected_files, [(path, contents)])

    def test_create_instance_admin_pass_json(self):
        request, response, dummy = \
            self._create_instance_with_personality_json(None)
        self.assertEquals(response.status_int, 200)
        response = json.loads(response.body)
        self.assertTrue('adminPass' in response['server'])
        self.assertEqual(16, len(response['server']['adminPass']))

    def test_create_instance_admin_pass_xml(self):
        request, response, dummy = \
            self._create_instance_with_personality_xml(None)
        self.assertEquals(response.status_int, 200)
        dom = minidom.parseString(response.body)
        server = dom.childNodes[0]
        self.assertEquals(server.nodeName, 'server')
        self.assertEqual(16, len(server.getAttribute('adminPass')))


class TestGetKernelRamdiskFromImage(test.TestCase):
    """
    If we're building from an AMI-style image, we need to be able to fetch the
    kernel and ramdisk associated with the machine image. This information is
    stored with the image metadata and return via the ImageService.

    These tests ensure that we parse the metadata return the ImageService
    correctly and that we handle failure modes appropriately.
    """

    def test_status_not_active(self):
        """We should only allow fetching of kernel and ramdisk information if
        we have a 'fully-formed' image, aka 'active'
        """
        image_meta = {'id': 1, 'status': 'queued'}
        self.assertRaises(exception.Invalid, self._get_k_r, image_meta)

    def test_not_ami(self):
        """Anything other than ami should return no kernel and no ramdisk"""
        image_meta = {'id': 1, 'status': 'active', 'container_format': 'vhd'}
        kernel_id, ramdisk_id = self._get_k_r(image_meta)
        self.assertEqual(kernel_id, None)
        self.assertEqual(ramdisk_id, None)

    def test_ami_no_kernel(self):
        """If an ami is missing a kernel it should raise NotFound"""
        image_meta = {'id': 1, 'status': 'active', 'container_format': 'ami',
                      'properties': {'ramdisk_id': 1}}
        self.assertRaises(exception.NotFound, self._get_k_r, image_meta)

    def test_ami_no_ramdisk(self):
        """If an ami is missing a ramdisk it should raise NotFound"""
        image_meta = {'id': 1, 'status': 'active', 'container_format': 'ami',
                      'properties': {'kernel_id': 1}}
        self.assertRaises(exception.NotFound, self._get_k_r, image_meta)

    def test_ami_kernel_ramdisk_present(self):
        """Return IDs if both kernel and ramdisk are present"""
        image_meta = {'id': 1, 'status': 'active', 'container_format': 'ami',
                      'properties': {'kernel_id': 1, 'ramdisk_id': 2}}
        kernel_id, ramdisk_id = self._get_k_r(image_meta)
        self.assertEqual(kernel_id, 1)
        self.assertEqual(ramdisk_id, 2)

    @staticmethod
    def _get_k_r(image_meta):
        """Rebinding function to a shorter name for convenience"""
        kernel_id, ramdisk_id = create_instance_helper.CreateInstanceHelper. \
                                _do_get_kernel_ramdisk_from_image(image_meta)
        return kernel_id, ramdisk_id


class ServersViewBuilderV11Test(test.TestCase):

    def setUp(self):
        self.instance = self._get_instance()
        self.view_builder = self._get_view_builder()

    def tearDown(self):
        pass

    def _get_instance(self):
        instance = {
            "id": 1,
            "created_at": "2010-10-10T12:00:00Z",
            "updated_at": "2010-11-11T11:00:00Z",
            "admin_pass": "",
            "user_id": "",
            "project_id": "",
            "image_ref": "5",
            "kernel_id": "",
            "ramdisk_id": "",
            "launch_index": 0,
            "key_name": "",
            "key_data": "",
            "state": 0,
            "state_description": "",
            "memory_mb": 0,
            "vcpus": 0,
            "local_gb": 0,
            "hostname": "",
            "host": "",
            "instance_type": {
               "flavorid": 1,
            },
            "user_data": "",
            "reservation_id": "",
            "mac_address": "",
            "scheduled_at": utils.utcnow(),
            "launched_at": utils.utcnow(),
            "terminated_at": utils.utcnow(),
            "availability_zone": "",
            "display_name": "test_server",
            "display_description": "",
            "locked": False,
            "metadata": [],
            #"address": ,
            #"floating_ips": [{"address":ip} for ip in public_addresses]}
            "uuid": "deadbeef-feed-edee-beef-d0ea7beefedd"}

        return instance

    def _get_view_builder(self):
        base_url = "http://localhost/v1.1"
        views = nova.api.openstack.views
        address_builder = views.addresses.ViewBuilderV11()
        flavor_builder = views.flavors.ViewBuilderV11(base_url)
        image_builder = views.images.ViewBuilderV11(base_url)

        view_builder = nova.api.openstack.views.servers.ViewBuilderV11(
            address_builder,
            flavor_builder,
            image_builder,
            base_url
            )
        return view_builder

    def test_build_server(self):
        expected_server = {
            "server": {
                "id": 1,
                "uuid": self.instance['uuid'],
                "name": "test_server",
                "links": [
                    {
                        "rel": "self",
                        "href": "http://localhost/v1.1/servers/1",
                    },
                    {
                        "rel": "bookmark",
                        "href": "http://localhost/servers/1",
                    },
                ],
            }
        }

        output = self.view_builder.build(self.instance, False)
        self.assertDictMatch(output, expected_server)

    def test_build_server_detail(self):
        image_bookmark = "http://localhost/images/5"
        flavor_bookmark = "http://localhost/flavors/1"
        expected_server = {
            "server": {
                "id": 1,
                "uuid": self.instance['uuid'],
                "updated": "2010-11-11T11:00:00Z",
                "created": "2010-10-10T12:00:00Z",
                "progress": 0,
                "name": "test_server",
                "status": "BUILD",
                "hostId": '',
                "image": {
                    "id": "5",
                    "links": [
                        {
                            "rel": "bookmark",
                            "href": image_bookmark,
                        },
                    ],
                },
                "flavor": {
                    "id": "1",
                  "links": [
                                            {
                          "rel": "bookmark",
                          "href": flavor_bookmark,
                      },
                  ],
                },
                "addresses": {},
                "metadata": {},
                "links": [
                    {
                        "rel": "self",
                        "href": "http://localhost/v1.1/servers/1",
                    },
                    {
                        "rel": "bookmark",
                        "href": "http://localhost/servers/1",
                    },
                ],
            }
        }

        output = self.view_builder.build(self.instance, True)
        self.assertDictMatch(output, expected_server)

    def test_build_server_detail_active_status(self):
        #set the power state of the instance to running
        self.instance['state'] = 1
        image_bookmark = "http://localhost/images/5"
        flavor_bookmark = "http://localhost/flavors/1"
        expected_server = {
            "server": {
                "id": 1,
                "uuid": self.instance['uuid'],
                "updated": "2010-11-11T11:00:00Z",
                "created": "2010-10-10T12:00:00Z",
                "progress": 100,
                "name": "test_server",
                "status": "ACTIVE",
                "hostId": '',
                "image": {
                    "id": "5",
                    "links": [
                        {
                            "rel": "bookmark",
                            "href": image_bookmark,
                        },
                    ],
                },
                "flavor": {
                    "id": "1",
                  "links": [
                                            {
                          "rel": "bookmark",
                          "href": flavor_bookmark,
                      },
                  ],
                },
                "addresses": {},
                "metadata": {},
                "links": [
                    {
                        "rel": "self",
                        "href": "http://localhost/v1.1/servers/1",
                    },
                    {
                        "rel": "bookmark",
                        "href": "http://localhost/servers/1",
                    },
                ],
            }
        }

        output = self.view_builder.build(self.instance, True)
        self.assertDictMatch(output, expected_server)

    def test_build_server_detail_with_metadata(self):

        metadata = []
        metadata.append(InstanceMetadata(key="Open", value="Stack"))
        metadata.append(InstanceMetadata(key="Number", value=1))
        self.instance['metadata'] = metadata

        image_bookmark = "http://localhost/images/5"
        flavor_bookmark = "http://localhost/flavors/1"
        expected_server = {
            "server": {
                "id": 1,
                "uuid": self.instance['uuid'],
                "updated": "2010-11-11T11:00:00Z",
                "created": "2010-10-10T12:00:00Z",
                "progress": 0,
                "name": "test_server",
                "status": "BUILD",
                "hostId": '',
                "image": {
                    "id": "5",
                    "links": [
                        {
                            "rel": "bookmark",
                            "href": image_bookmark,
                        },
                    ],
                },
                "flavor": {
                    "id": "1",
                  "links": [
                                            {
                          "rel": "bookmark",
                          "href": flavor_bookmark,
                      },
                  ],
                },
                "addresses": {},
                "metadata": {
                    "Open": "Stack",
                    "Number": "1",
                },
                "links": [
                    {
                        "rel": "self",
                        "href": "http://localhost/v1.1/servers/1",
                    },
                    {
                        "rel": "bookmark",
                        "href": "http://localhost/servers/1",
                    },
                ],
            }
        }

        output = self.view_builder.build(self.instance, True)
        self.assertDictMatch(output, expected_server)<|MERGE_RESOLUTION|>--- conflicted
+++ resolved
@@ -146,16 +146,10 @@
     return None
 
 
-<<<<<<< HEAD
 def stub_instance(id, user_id='fake', project_id='fake', private_address=None,
                   public_addresses=None, host=None, power_state=0,
-                  reservation_id="", uuid=FAKE_UUID, interfaces=None):
-=======
-def stub_instance(id, user_id=1, private_address=None, public_addresses=None,
-                  host=None, power_state=0, reservation_id="",
-                  uuid=FAKE_UUID, image_ref="10", flavor_id="1",
-                  interfaces=None):
->>>>>>> 26fd6c3f
+                  reservation_id="", uuid=FAKE_UUID, image_ref="10",
+                  flavor_id="1", interfaces=None):
     metadata = []
     metadata.append(InstanceMetadata(key='seq', value=id))
 
@@ -181,13 +175,8 @@
         "updated_at": "2010-11-11T11:00:00Z",
         "admin_pass": "",
         "user_id": user_id,
-<<<<<<< HEAD
         "project_id": project_id,
-        "image_ref": "10",
-=======
-        "project_id": "",
         "image_ref": image_ref,
->>>>>>> 26fd6c3f
         "kernel_id": "",
         "ramdisk_id": "",
         "launch_index": 0,
@@ -972,19 +961,11 @@
             expected_links = [
                 {
                     "rel": "self",
-<<<<<<< HEAD
-                    "href": "http://localhost/v1.1/servers/%d" % (i,),
-                },
-                {
-                    "rel": "bookmark",
-                    "href": "http://localhost/servers/%d" % (i,),
-=======
                     "href": "http://localhost/v1.1/servers/%s" % s['id'],
                 },
                 {
                     "rel": "bookmark",
                     "href": "http://localhost/servers/%s" % s['id'],
->>>>>>> 26fd6c3f
                 },
             ]
 
