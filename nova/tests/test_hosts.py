--- conflicted
+++ resolved
@@ -48,13 +48,8 @@
     return status
 
 
-<<<<<<< HEAD
-def stub_set_host_powerstate(context, host, state):
-    return state
-=======
 def stub_host_power_action(context, host, action):
     return action
->>>>>>> dcac4bc6
 
 
 class FakeRequest(object):
@@ -71,13 +66,8 @@
         self.stubs.Set(scheduler_api, 'get_host_list', stub_get_host_list)
         self.stubs.Set(self.controller.compute_api, 'set_host_enabled',
                 stub_set_host_enabled)
-<<<<<<< HEAD
-        self.stubs.Set(self.controller.compute_api, 'set_host_powerstate',
-                stub_set_host_powerstate)
-=======
         self.stubs.Set(self.controller.compute_api, 'host_power_action',
                 stub_host_power_action)
->>>>>>> dcac4bc6
 
     def test_list_hosts(self):
         """Verify that the compute hosts are returned."""
@@ -103,21 +93,6 @@
         result_c2 = self.controller.update(self.req, "host_c2", body=en_body)
         self.assertEqual(result_c2["status"], "disabled")
 
-<<<<<<< HEAD
-    def test_host_power_state(self):
-        en_body = {"power_state": "reboot"}
-        result_c1 = self.controller.update(self.req, "host_c1", body=en_body)
-        self.assertEqual(result_c1["power_state"], "reboot")
-        # Test invalid power_state
-        en_body = {"power_state": "invalid"}
-        self.assertRaises(webob.exc.HTTPBadRequest, self.controller.update,
-                self.req, "host_c1", body=en_body)
-
-    def test_bad_power_state_value(self):
-        bad_body = {"power_state": "bad"}
-        self.assertRaises(webob.exc.HTTPBadRequest, self.controller.update,
-                self.req, "host_c1", body=bad_body)
-=======
     def test_host_startup(self):
         self.assertRaises(webob.exc.HTTPBadRequest, self.controller.startup,
             self.req, "host_c1")
@@ -130,7 +105,6 @@
     def test_host_reboot(self):
         result = self.controller.reboot(self.req, "host_c1")
         self.assertEqual(result["power_action"], "reboot")
->>>>>>> dcac4bc6
 
     def test_bad_status_value(self):
         bad_body = {"status": "bad"}
