# vim: tabstop=4 shiftwidth=4 softtabstop=4

# Copyright 2010 OpenStack, LLC
# All Rights Reserved.
#
#    Licensed under the Apache License, Version 2.0 (the "License"); you may
#    not use this file except in compliance with the License. You may obtain
#    a copy of the License at
#
#         http://www.apache.org/licenses/LICENSE-2.0
#
#    Unless required by applicable law or agreed to in writing, software
#    distributed under the License is distributed on an "AS IS" BASIS, WITHOUT
#    WARRANTIES OR CONDITIONS OF ANY KIND, either express or implied. See the
#    License for the specific language governing permissions and limitations
#    under the License.

"""Stubouts, mocks and fixtures for the test suite"""

import time

from nova import db
from nova import test
from nova import utils

from nova import log as LOG

<<<<<<< HEAD

=======
>>>>>>> 9a1a2c17
def stub_out_db_instance_api(stubs, injected=True):
    """ Stubs out the db API for creating Instances """

    INSTANCE_TYPES = {
        'm1.tiny': dict(memory_mb=512,
                        vcpus=1,
                        local_gb=0,
                        flavorid=1,
                        rxtx_cap=1),
        'm1.small': dict(memory_mb=2048,
                         vcpus=1,
                         local_gb=20,
                         flavorid=2,
                         rxtx_cap=2),
        'm1.medium':
            dict(memory_mb=4096,
                 vcpus=2,
                 local_gb=40,
                 flavorid=3,
                 rxtx_cap=3),
        'm1.large': dict(memory_mb=8192,
                         vcpus=4,
                         local_gb=80,
                         flavorid=4,
                         rxtx_cap=4),
        'm1.xlarge':
            dict(memory_mb=16384,
                 vcpus=8,
                 local_gb=160,
                 flavorid=5,
                 rxtx_cap=5)}

<<<<<<< HEAD
    flat_network_fields = {
        'id': 'fake_flat',
        'bridge': 'xenbr0',
        'label': 'fake_flat_network',
=======
    network_fields = {
        'id': 'test',
        'bridge': 'xenbr0',
        'label': 'test_network',
>>>>>>> 9a1a2c17
        'netmask': '255.255.255.0',
        'cidr_v6': 'fe80::a00:0/120',
        'netmask_v6': '120',
        'gateway': '10.0.0.1',
        'gateway_v6': 'fe80::a00:1',
        'broadcast': '10.0.0.255',
        'dns': '10.0.0.2',
        'ra_server': None,
        'injected': injected}

<<<<<<< HEAD
    vlan_network_fields = {
        'id': 'fake_vlan',
        'bridge': 'br111',
        'label': 'fake_vlan_network',
        'netmask': '255.255.255.0',
        'cidr_v6': 'fe80::a00:0/120',
        'netmask_v6': '120',
        'gateway': '10.0.0.1',
        'gateway_v6': 'fe80::a00:1',
        'broadcast': '10.0.0.255',
        'dns': '10.0.0.2',
        'ra_server': None,
        'vlan': 111,
        'injected': False}
=======
    fixed_ip_fields = {
        'address': '10.0.0.3',
        'address_v6': 'fe80::a00:3',
        'network_id': 'test'}
>>>>>>> 9a1a2c17

    class FakeModel(object):
        """ Stubs out for model """
        def __init__(self, values):
            self.values = values

        def __getattr__(self, name):
            return self.values[name]

        def __getitem__(self, key):
            if key in self.values:
                return self.values[key]
            else:
                raise NotImplementedError()

    def fake_instance_type_get_all(context, inactive=0):
        return INSTANCE_TYPES

    def fake_instance_type_get_by_name(context, name):
        return INSTANCE_TYPES[name]

    def fake_network_get_by_instance(context, instance_id):
<<<<<<< HEAD
        #even instance numbers are on vlan networks
        if instance_id % 2 == 0:
            return FakeModel(vlan_network_fields)
        else:
            return FakeModel(flat_network_fields)

    def fake_network_get_all_by_instance(context, instance_id):
        l = []
        #even instance numbers are on vlan networks
        if instance_id % 2 == 0:
            l.append(FakeModel(vlan_network_fields))
        else:
            l.append(FakeModel(flat_network_fields))
        return l
=======
        return FakeModel(network_fields)

    def fake_network_get_all_by_instance(context, instance_id):
        return [FakeModel(network_fields)]

    def fake_instance_get_fixed_address(context, instance_id):
        return FakeModel(fixed_ip_fields).address

    def fake_instance_get_fixed_address_v6(context, instance_id):
        return FakeModel(fixed_ip_fields).address

    def fake_fixed_ip_get_all_by_instance(context, instance_id):
        return [FakeModel(fixed_ip_fields)]
>>>>>>> 9a1a2c17

    stubs.Set(db, 'network_get_by_instance', fake_network_get_by_instance)
    stubs.Set(db, 'network_get_all_by_instance',
              fake_network_get_all_by_instance)
    stubs.Set(db, 'instance_type_get_all', fake_instance_type_get_all)
    stubs.Set(db, 'instance_type_get_by_name', fake_instance_type_get_by_name)
    stubs.Set(db, 'instance_get_fixed_address',
        fake_instance_get_fixed_address)
    stubs.Set(db, 'instance_get_fixed_address_v6',
        fake_instance_get_fixed_address_v6)
    stubs.Set(db, 'network_get_all_by_instance',
        fake_network_get_all_by_instance)
    stubs.Set(db, 'fixed_ip_get_all_by_instance',
        fake_fixed_ip_get_all_by_instance)<|MERGE_RESOLUTION|>--- conflicted
+++ resolved
@@ -23,12 +23,7 @@
 from nova import test
 from nova import utils
 
-from nova import log as LOG
 
-<<<<<<< HEAD
-
-=======
->>>>>>> 9a1a2c17
 def stub_out_db_instance_api(stubs, injected=True):
     """ Stubs out the db API for creating Instances """
 
@@ -61,17 +56,10 @@
                  flavorid=5,
                  rxtx_cap=5)}
 
-<<<<<<< HEAD
     flat_network_fields = {
         'id': 'fake_flat',
         'bridge': 'xenbr0',
         'label': 'fake_flat_network',
-=======
-    network_fields = {
-        'id': 'test',
-        'bridge': 'xenbr0',
-        'label': 'test_network',
->>>>>>> 9a1a2c17
         'netmask': '255.255.255.0',
         'cidr_v6': 'fe80::a00:0/120',
         'netmask_v6': '120',
@@ -82,7 +70,6 @@
         'ra_server': None,
         'injected': injected}
 
-<<<<<<< HEAD
     vlan_network_fields = {
         'id': 'fake_vlan',
         'bridge': 'br111',
@@ -97,12 +84,11 @@
         'ra_server': None,
         'vlan': 111,
         'injected': False}
-=======
+
     fixed_ip_fields = {
         'address': '10.0.0.3',
         'address_v6': 'fe80::a00:3',
-        'network_id': 'test'}
->>>>>>> 9a1a2c17
+        'network_id': 'fake_flat'}
 
     class FakeModel(object):
         """ Stubs out for model """
@@ -125,26 +111,19 @@
         return INSTANCE_TYPES[name]
 
     def fake_network_get_by_instance(context, instance_id):
-<<<<<<< HEAD
         #even instance numbers are on vlan networks
         if instance_id % 2 == 0:
             return FakeModel(vlan_network_fields)
         else:
             return FakeModel(flat_network_fields)
-
-    def fake_network_get_all_by_instance(context, instance_id):
-        l = []
-        #even instance numbers are on vlan networks
-        if instance_id % 2 == 0:
-            l.append(FakeModel(vlan_network_fields))
-        else:
-            l.append(FakeModel(flat_network_fields))
-        return l
-=======
         return FakeModel(network_fields)
 
     def fake_network_get_all_by_instance(context, instance_id):
-        return [FakeModel(network_fields)]
+        #even instance numbers are on vlan networks
+        if instance_id % 2 == 0:
+            return [FakeModel(vlan_network_fields)]
+        else:
+            return [FakeModel(flat_network_fields)]
 
     def fake_instance_get_fixed_address(context, instance_id):
         return FakeModel(fixed_ip_fields).address
@@ -154,7 +133,6 @@
 
     def fake_fixed_ip_get_all_by_instance(context, instance_id):
         return [FakeModel(fixed_ip_fields)]
->>>>>>> 9a1a2c17
 
     stubs.Set(db, 'network_get_by_instance', fake_network_get_by_instance)
     stubs.Set(db, 'network_get_all_by_instance',
