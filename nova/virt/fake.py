--- conflicted
+++ resolved
@@ -289,15 +289,13 @@
     def get_console_output(self, instance):
         return 'FAKE CONSOLE OUTPUT'
 
-<<<<<<< HEAD
     def get_ajax_console(self, instance):
         return 'http://fakeajaxconsole.com/?token=FAKETOKEN'
-=======
+
     def get_console_pool_info(self, console_type):
         return  {'address': '127.0.0.1',
                  'username': 'fakeuser',
                  'password': 'fakepassword'}
->>>>>>> 78882d49
 
 
 class FakeInstance(object):
