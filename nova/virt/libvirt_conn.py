# vim: tabstop=4 shiftwidth=4 softtabstop=4

# Copyright 2010 United States Government as represented by the
# Administrator of the National Aeronautics and Space Administration.
# All Rights Reserved.
# Copyright (c) 2010 Citrix Systems, Inc.
#
#    Licensed under the Apache License, Version 2.0 (the "License"); you may
#    not use this file except in compliance with the License. You may obtain
#    a copy of the License at
#
#         http://www.apache.org/licenses/LICENSE-2.0
#
#    Unless required by applicable law or agreed to in writing, software
#    distributed under the License is distributed on an "AS IS" BASIS, WITHOUT
#    WARRANTIES OR CONDITIONS OF ANY KIND, either express or implied. See the
#    License for the specific language governing permissions and limitations
#    under the License.

"""
A connection to a hypervisor through libvirt.

Supports KVM, QEMU, UML, and XEN.

**Related Flags**

:libvirt_type:  Libvirt domain type.  Can be kvm, qemu, uml, xen
                (default: kvm).
:libvirt_uri:  Override for the default libvirt URI (depends on libvirt_type).
:libvirt_xml_template:  Libvirt XML Template.
:rescue_image_id:  Rescue ami image (default: ami-rescue).
:rescue_kernel_id:  Rescue aki image (default: aki-rescue).
:rescue_ramdisk_id:  Rescue ari image (default: ari-rescue).
:injected_network_template:  Template file for injected network
:allow_project_net_traffic:  Whether to allow in project network traffic

"""

import json
import os
import shutil
import re
import time
import random
import subprocess
import uuid
from xml.dom import minidom


from eventlet import greenthread
from eventlet import event
from eventlet import tpool

import IPy

from nova import context
from nova import db
from nova import exception
from nova import flags
from nova import log as logging
from nova import utils
#from nova.api import context
from nova.auth import manager
from nova.compute import instance_types
from nova.compute import power_state
from nova.virt import disk
from nova.virt import images

libvirt = None
libxml2 = None
Template = None

LOG = logging.getLogger('nova.virt.libvirt_conn')

FLAGS = flags.FLAGS
# TODO(vish): These flags should probably go into a shared location
flags.DEFINE_string('rescue_image_id', 'ami-rescue', 'Rescue ami image')
flags.DEFINE_string('rescue_kernel_id', 'aki-rescue', 'Rescue aki image')
flags.DEFINE_string('rescue_ramdisk_id', 'ari-rescue', 'Rescue ari image')
flags.DEFINE_string('injected_network_template',
                    utils.abspath('virt/interfaces.template'),
                    'Template file for injected network')
flags.DEFINE_string('libvirt_xml_template',
                    utils.abspath('virt/libvirt.xml.template'),
                    'Libvirt XML Template')
flags.DEFINE_string('cpuinfo_xml_template',
                    utils.abspath('virt/cpuinfo.xml.template'),
                    'CpuInfo XML Template (used only live migration now)')
flags.DEFINE_string('libvirt_type',
                    'kvm',
                    'Libvirt domain type (valid options are: '
                    'kvm, qemu, uml, xen)')
flags.DEFINE_string('libvirt_uri',
                    '',
                    'Override the default libvirt URI (which is dependent'
                    ' on libvirt_type)')
flags.DEFINE_string('live_migration_uri',
                  "qemu+tcp://%s/system",
                  'Define protocol used by live_migration feature')
flags.DEFINE_string('live_migration_flag',
                  "VIR_MIGRATE_UNDEFINE_SOURCE, VIR_MIGRATE_PEER2PEER",
                  'Define live migration behavior.')
flags.DEFINE_integer('live_migration_bandwidth', 0,
                  'Define live migration behavior')
flags.DEFINE_string('live_migration_timeout_sec', 10,
                    'Timeout second for pre_live_migration is completed.')
flags.DEFINE_bool('allow_project_net_traffic',
                  True,
                  'Whether to allow in project network traffic')
flags.DEFINE_bool('use_cow_images',
                  True,
                  'Whether to use cow images')
flags.DEFINE_string('ajaxterm_portrange',
                    '10000-12000',
                    'Range of ports that ajaxterm should randomly try to bind')
flags.DEFINE_string('firewall_driver',
                    'nova.virt.libvirt_conn.IptablesFirewallDriver',
                    'Firewall driver (defaults to iptables)')


def get_connection(read_only):
    # These are loaded late so that there's no need to install these
    # libraries when not using libvirt.
    # Cheetah is separate because the unit tests want to load Cheetah,
    # but not libvirt.
    global libvirt
    global libxml2
    if libvirt is None:
        libvirt = __import__('libvirt')
    if libxml2 is None:
        libxml2 = __import__('libxml2')
    _late_load_cheetah()
    return LibvirtConnection(read_only)


def _late_load_cheetah():
    global Template
    if Template is None:
        t = __import__('Cheetah.Template', globals(), locals(), ['Template'],
                       -1)
        Template = t.Template


def _get_net_and_mask(cidr):
    net = IPy.IP(cidr)
    return str(net.net()), str(net.netmask())


def _get_net_and_prefixlen(cidr):
    net = IPy.IP(cidr)
    return str(net.net()), str(net.prefixlen())


def _get_ip_version(cidr):
        net = IPy.IP(cidr)
        return int(net.version())


class LibvirtConnection(object):

    def __init__(self, read_only):
        self.libvirt_uri = self.get_uri()

        self.libvirt_xml = open(FLAGS.libvirt_xml_template).read()
        self.cpuinfo_xml = open(FLAGS.cpuinfo_xml_template).read()
        self._wrapped_conn = None
        self.read_only = read_only

        self.nwfilter = NWFilterFirewall(self._get_connection)

        if not FLAGS.firewall_driver:
            self.firewall_driver = self.nwfilter
            self.nwfilter.handle_security_groups = True
        else:
            self.firewall_driver = utils.import_object(FLAGS.firewall_driver)

    def init_host(self):
        pass

    def _get_connection(self):
        if not self._wrapped_conn or not self._test_connection():
            LOG.debug(_('Connecting to libvirt: %s'), self.libvirt_uri)
            self._wrapped_conn = self._connect(self.libvirt_uri,
                                               self.read_only)
        return self._wrapped_conn
    _conn = property(_get_connection)

    def _test_connection(self):
        try:
            self._wrapped_conn.getInfo()
            return True
        except libvirt.libvirtError as e:
            if e.get_error_code() == libvirt.VIR_ERR_SYSTEM_ERROR and \
               e.get_error_domain() == libvirt.VIR_FROM_REMOTE:
                LOG.debug(_('Connection to libvirt broke'))
                return False
            raise

    def get_uri(self):
        if FLAGS.libvirt_type == 'uml':
            uri = FLAGS.libvirt_uri or 'uml:///system'
        elif FLAGS.libvirt_type == 'xen':
            uri = FLAGS.libvirt_uri or 'xen:///'
        else:
            uri = FLAGS.libvirt_uri or 'qemu:///system'
        return uri

    def _connect(self, uri, read_only):
        auth = [[libvirt.VIR_CRED_AUTHNAME, libvirt.VIR_CRED_NOECHOPROMPT],
                'root',
                None]

        if read_only:
            return libvirt.openReadOnly(uri)
        else:
            return libvirt.openAuth(uri, auth, 0)

    def list_instances(self):
        return [self._conn.lookupByID(x).name()
                for x in self._conn.listDomainsID()]

    def destroy(self, instance, cleanup=True):
        try:
            virt_dom = self._conn.lookupByName(instance['name'])
            virt_dom.destroy()
        except Exception as _err:
            pass
            # If the instance is already terminated, we're still happy

        # We'll save this for when we do shutdown,
        # instead of destroy - but destroy returns immediately
        timer = utils.LoopingCall(f=None)

        while True:
            try:
                state = self.get_info(instance['name'])['state']
                db.instance_set_state(context.get_admin_context(),
                                      instance['id'], state)
                if state == power_state.SHUTDOWN:
                    break
            except Exception:
                db.instance_set_state(context.get_admin_context(),
                                      instance['id'],
                                      power_state.SHUTDOWN)
                break

        self.firewall_driver.unfilter_instance(instance)

        if cleanup:
            self._cleanup(instance)

        return True

    def _cleanup(self, instance):
        target = os.path.join(FLAGS.instances_path, instance['name'])
        LOG.info(_('instance %s: deleting instance files %s'),
                 instance['name'], target)
        if os.path.exists(target):
            shutil.rmtree(target)

    @exception.wrap_exception
    def attach_volume(self, instance_name, device_path, mountpoint):
        virt_dom = self._conn.lookupByName(instance_name)
        mount_device = mountpoint.rpartition("/")[2]
        if device_path.startswith('/dev/'):
            xml = """<disk type='block'>
                         <driver name='qemu' type='raw'/>
                         <source dev='%s'/>
                         <target dev='%s' bus='virtio'/>
                     </disk>""" % (device_path, mount_device)
        elif ':' in device_path:
            (protocol, name) = device_path.split(':')
            xml = """<disk type='network'>
                         <driver name='qemu' type='raw'/>
                         <source protocol='%s' name='%s'/>
                         <target dev='%s' bus='virtio'/>
                     </disk>""" % (protocol,
                                   name,
                                   mount_device)
        else:
            raise exception.Invalid(_("Invalid device path %s") % device_path)

        virt_dom.attachDevice(xml)

    def _get_disk_xml(self, xml, device):
        """Returns the xml for the disk mounted at device"""
        try:
            doc = libxml2.parseDoc(xml)
        except:
            return None
        ctx = doc.xpathNewContext()
        try:
            ret = ctx.xpathEval('/domain/devices/disk')
            for node in ret:
                for child in node.children:
                    if child.name == 'target':
                        if child.prop('dev') == device:
                            return str(node)
        finally:
            if ctx != None:
                ctx.xpathFreeContext()
            if doc != None:
                doc.freeDoc()

    @exception.wrap_exception
    def detach_volume(self, instance_name, mountpoint):
        virt_dom = self._conn.lookupByName(instance_name)
        mount_device = mountpoint.rpartition("/")[2]
        xml = self._get_disk_xml(virt_dom.XMLDesc(0), mount_device)
        if not xml:
            raise exception.NotFound(_("No disk at %s") % mount_device)
        virt_dom.detachDevice(xml)

    @exception.wrap_exception
    def snapshot(self, instance, image_id):
        """ Create snapshot from a running VM instance """
        raise NotImplementedError(
            _("Instance snapshotting is not supported for libvirt"
              "at this time"))

    @exception.wrap_exception
    def reboot(self, instance):
        self.destroy(instance, False)
        xml = self.to_xml(instance)
        self._conn.createXML(xml, 0)
        timer = utils.LoopingCall(f=None)

        def _wait_for_reboot():
            try:
                state = self.get_info(instance['name'])['state']
                db.instance_set_state(context.get_admin_context(),
                                      instance['id'], state)
                if state == power_state.RUNNING:
                    LOG.debug(_('instance %s: rebooted'), instance['name'])
                    timer.stop()
            except Exception, exn:
                LOG.exception(_('_wait_for_reboot failed: %s'), exn)
                db.instance_set_state(context.get_admin_context(),
                                      instance['id'],
                                      power_state.SHUTDOWN)
                timer.stop()

        timer.f = _wait_for_reboot
        return timer.start(interval=0.5, now=True)

    @exception.wrap_exception
    def pause(self, instance, callback):
        raise exception.APIError("pause not supported for libvirt.")

    @exception.wrap_exception
    def unpause(self, instance, callback):
        raise exception.APIError("unpause not supported for libvirt.")

    @exception.wrap_exception
    def suspend(self, instance, callback):
        raise exception.APIError("suspend not supported for libvirt")

    @exception.wrap_exception
    def resume(self, instance, callback):
        raise exception.APIError("resume not supported for libvirt")

    @exception.wrap_exception
    def rescue(self, instance):
        self.destroy(instance, False)

        xml = self.to_xml(instance, rescue=True)
        rescue_images = {'image_id': FLAGS.rescue_image_id,
                         'kernel_id': FLAGS.rescue_kernel_id,
                         'ramdisk_id': FLAGS.rescue_ramdisk_id}
        self._create_image(instance, xml, '.rescue', rescue_images)
        self._conn.createXML(xml, 0)

        timer = utils.LoopingCall(f=None)

        def _wait_for_rescue():
            try:
                state = self.get_info(instance['name'])['state']
                db.instance_set_state(None, instance['id'], state)
                if state == power_state.RUNNING:
                    LOG.debug(_('instance %s: rescued'), instance['name'])
                    timer.stop()
            except Exception, exn:
                LOG.exception(_('_wait_for_rescue failed: %s'), exn)
                db.instance_set_state(None,
                                      instance['id'],
                                      power_state.SHUTDOWN)
                timer.stop()

        timer.f = _wait_for_rescue
        return timer.start(interval=0.5, now=True)

    @exception.wrap_exception
    def unrescue(self, instance):
        # NOTE(vish): Because reboot destroys and recreates an instance using
        #             the normal xml file, we can just call reboot here
        self.reboot(instance)

    @exception.wrap_exception
    def spawn(self, instance):
        xml = self.to_xml(instance)
        db.instance_set_state(context.get_admin_context(),
                              instance['id'],
                              power_state.NOSTATE,
                              'launching')
        self.nwfilter.setup_basic_filtering(instance)
        self.firewall_driver.prepare_instance_filter(instance)
        self._create_image(instance, xml)
        self._conn.createXML(xml, 0)
        LOG.debug(_("instance %s: is running"), instance['name'])
        self.firewall_driver.apply_instance_filter(instance)

        timer = utils.LoopingCall(f=None)

        def _wait_for_boot():
            try:
                state = self.get_info(instance['name'])['state']
                db.instance_set_state(context.get_admin_context(),
                                      instance['id'], state)
                if state == power_state.RUNNING:
                    LOG.debug(_('instance %s: booted'), instance['name'])
                    timer.stop()
            except:
                LOG.exception(_('instance %s: failed to boot'),
                              instance['name'])
                db.instance_set_state(context.get_admin_context(),
                                      instance['id'],
                                      power_state.SHUTDOWN)
                timer.stop()

        timer.f = _wait_for_boot
        return timer.start(interval=0.5, now=True)

    def _flush_xen_console(self, virsh_output):
        LOG.info(_('virsh said: %r'), virsh_output)
        virsh_output = virsh_output[0].strip()

        if virsh_output.startswith('/dev/'):
            LOG.info(_('cool, it\'s a device'))
            out, err = utils.execute("sudo dd if=%s iflag=nonblock" %
                                     virsh_output, check_exit_code=False)
            return out
        else:
            return ''

    def _append_to_file(self, data, fpath):
        LOG.info(_('data: %r, fpath: %r'), data, fpath)
        fp = open(fpath, 'a+')
        fp.write(data)
        return fpath

    def _dump_file(self, fpath):
        fp = open(fpath, 'r+')
        contents = fp.read()
        LOG.info(_('Contents of file %s: %r'), fpath, contents)
        return contents

    @exception.wrap_exception
    def get_console_output(self, instance):
        console_log = os.path.join(FLAGS.instances_path, instance['name'],
                                   'console.log')

        utils.execute('sudo chown %d %s' % (os.getuid(), console_log))

        if FLAGS.libvirt_type == 'xen':
            # Xen is special
            virsh_output = utils.execute("virsh ttyconsole %s" %
                                         instance['name'])
            data = self._flush_xen_console(virsh_output)
            fpath = self._append_to_file(data, console_log)
        else:
            fpath = console_log

        return self._dump_file(fpath)

    @exception.wrap_exception
    def get_ajax_console(self, instance):
        def get_open_port():
            start_port, end_port = FLAGS.ajaxterm_portrange.split("-")
            for i in xrange(0, 100):  # don't loop forever
                port = random.randint(int(start_port), int(end_port))
                # netcat will exit with 0 only if the port is in use,
                # so a nonzero return value implies it is unused
                cmd = 'netcat 0.0.0.0 %s -w 1 </dev/null || echo free' % (port)
                stdout, stderr = utils.execute(cmd)
                if stdout.strip() == 'free':
                    return port
            raise Exception(_('Unable to find an open port'))

        def get_pty_for_instance(instance_name):
            virt_dom = self._conn.lookupByName(instance_name)
            xml = virt_dom.XMLDesc(0)
            dom = minidom.parseString(xml)

            for serial in dom.getElementsByTagName('serial'):
                if serial.getAttribute('type') == 'pty':
                    source = serial.getElementsByTagName('source')[0]
                    return source.getAttribute('path')

        port = get_open_port()
        token = str(uuid.uuid4())
        host = instance['host']

        ajaxterm_cmd = 'sudo socat - %s' \
                       % get_pty_for_instance(instance['name'])

        cmd = '%s/tools/ajaxterm/ajaxterm.py --command "%s" -t %s -p %s' \
              % (utils.novadir(), ajaxterm_cmd, token, port)

        subprocess.Popen(cmd, shell=True)
        return {'token': token, 'host': host, 'port': port}

    def _cache_image(self, fn, target, fname, cow=False, *args, **kwargs):
        """Wrapper for a method that creates an image that caches the image.

        This wrapper will save the image into a common store and create a
        copy for use by the hypervisor.

        The underlying method should specify a kwarg of target representing
        where the image will be saved.

        fname is used as the filename of the base image.  The filename needs
        to be unique to a given image.

        If cow is True, it will make a CoW image instead of a copy.
        """
        if not os.path.exists(target):
            base_dir = os.path.join(FLAGS.instances_path, '_base')
            if not os.path.exists(base_dir):
                os.mkdir(base_dir)
                os.chmod(base_dir, 0777)
            base = os.path.join(base_dir, fname)
            if not os.path.exists(base):
                fn(target=base, *args, **kwargs)
            if cow:
                utils.execute('qemu-img create -f qcow2 -o '
                              'cluster_size=2M,backing_file=%s %s'
                              % (base, target))
            else:
                utils.execute('cp %s %s' % (base, target))

    def _fetch_image(self, target, image_id, user, project, size=None):
        """Grab image and optionally attempt to resize it"""
        images.fetch(image_id, target, user, project)
        if size:
            disk.extend(target, size)

    def _create_local(self, target, local_gb):
        """Create a blank image of specified size"""
        utils.execute('truncate %s -s %dG' % (target, local_gb))
        # TODO(vish): should we format disk by default?

    def _create_image(self, inst, libvirt_xml, suffix='', disk_images=None):
        # syntactic nicety
        def basepath(fname='', suffix=suffix):
            return os.path.join(FLAGS.instances_path,
                                inst['name'],
                                fname + suffix)

        # ensure directories exist and are writable
        utils.execute('mkdir -p %s' % basepath(suffix=''))
        utils.execute('chmod 0777 %s' % basepath(suffix=''))

        LOG.info(_('instance %s: Creating image'), inst['name'])
        f = open(basepath('libvirt.xml'), 'w')
        f.write(libvirt_xml)
        f.close()

        # NOTE(vish): No need add the suffix to console.log
        os.close(os.open(basepath('console.log', ''),
                         os.O_CREAT | os.O_WRONLY, 0660))

        user = manager.AuthManager().get_user(inst['user_id'])
        project = manager.AuthManager().get_project(inst['project_id'])

        if not disk_images:
            disk_images = {'image_id': inst['image_id'],
                           'kernel_id': inst['kernel_id'],
                           'ramdisk_id': inst['ramdisk_id']}

        if disk_images['kernel_id']:
            self._cache_image(fn=self._fetch_image,
                              target=basepath('kernel'),
                              fname=disk_images['kernel_id'],
                              image_id=disk_images['kernel_id'],
                              user=user,
                              project=project)
            if disk_images['ramdisk_id']:
                self._cache_image(fn=self._fetch_image,
                                  target=basepath('ramdisk'),
                                  fname=disk_images['ramdisk_id'],
                                  image_id=disk_images['ramdisk_id'],
                                  user=user,
                                  project=project)

        root_fname = disk_images['image_id']
        size = FLAGS.minimum_root_size
        if inst['instance_type'] == 'm1.tiny' or suffix == '.rescue':
            size = None
            root_fname += "_sm"

        self._cache_image(fn=self._fetch_image,
                          target=basepath('disk'),
                          fname=root_fname,
                          cow=FLAGS.use_cow_images,
                          image_id=disk_images['image_id'],
                          user=user,
                          project=project,
                          size=size)
        type_data = instance_types.INSTANCE_TYPES[inst['instance_type']]

        if type_data['local_gb']:
            self._cache_image(fn=self._create_local,
                              target=basepath('disk.local'),
                              fname="local_%s" % type_data['local_gb'],
                              cow=FLAGS.use_cow_images,
                              local_gb=type_data['local_gb'])

        # For now, we assume that if we're not using a kernel, we're using a
        # partitioned disk image where the target partition is the first
        # partition
        target_partition = None
        if not inst['kernel_id']:
            target_partition = "1"

        key = str(inst['key_data'])
        net = None
        network_ref = db.network_get_by_instance(context.get_admin_context(),
                                                 inst['id'])
        if network_ref['injected']:
            admin_context = context.get_admin_context()
            address = db.instance_get_fixed_address(admin_context, inst['id'])
            ra_server = network_ref['ra_server']
            if not ra_server:
                ra_server = "fd00::"
            with open(FLAGS.injected_network_template) as f:
                net = f.read() % {'address': address,
                                  'netmask': network_ref['netmask'],
                                  'gateway': network_ref['gateway'],
                                  'broadcast': network_ref['broadcast'],
                                  'dns': network_ref['dns'],
                                  'ra_server': ra_server}
        if key or net:
            if key:
                LOG.info(_('instance %s: injecting key into image %s'),
                    inst['name'], inst.image_id)
            if net:
                LOG.info(_('instance %s: injecting net into image %s'),
                             inst['name'], inst.image_id)
            try:
                disk.inject_data(basepath('disk'), key, net,
                                 partition=target_partition,
                                 nbd=FLAGS.use_cow_images)
            except Exception as e:
                # This could be a windows image, or a vmdk format disk
                LOG.warn(_('instance %s: ignoring error injecting data'
                           ' into image %s (%s)'),
                         inst['name'], inst.image_id, e)

        if FLAGS.libvirt_type == 'uml':
            utils.execute('sudo chown root %s' % basepath('disk'))

    def to_xml(self, instance, rescue=False):
        # TODO(termie): cache?
        LOG.debug(_('instance %s: starting toXML method'), instance['name'])
        network = db.project_get_network(context.get_admin_context(),
                                         instance['project_id'])
        LOG.debug(_('instance %s: starting toXML method'), instance['name'])
        network = db.network_get_by_instance(context.get_admin_context(),
                                             instance['id'])
        # FIXME(vish): stick this in db
        instance_type = instance['instance_type']
        instance_type = instance_types.INSTANCE_TYPES[instance_type]
        ip_address = db.instance_get_fixed_address(context.get_admin_context(),
                                                   instance['id'])
        # Assume that the gateway also acts as the dhcp server.
        dhcp_server = network['gateway']
        ra_server = network['ra_server']
        if not ra_server:
            ra_server = 'fd00::'
        if FLAGS.allow_project_net_traffic:
            if FLAGS.use_ipv6:
                net, mask = _get_net_and_mask(network['cidr'])
                net_v6, prefixlen_v6 = _get_net_and_prefixlen(
                                           network['cidr_v6'])
                extra_params = ("<parameter name=\"PROJNET\" "
                            "value=\"%s\" />\n"
                            "<parameter name=\"PROJMASK\" "
                            "value=\"%s\" />\n"
                            "<parameter name=\"PROJNETV6\" "
                            "value=\"%s\" />\n"
                            "<parameter name=\"PROJMASKV6\" "
                            "value=\"%s\" />\n") % \
                              (net, mask, net_v6, prefixlen_v6)
            else:
                net, mask = _get_net_and_mask(network['cidr'])
                extra_params = ("<parameter name=\"PROJNET\" "
                            "value=\"%s\" />\n"
                            "<parameter name=\"PROJMASK\" "
                            "value=\"%s\" />\n") % \
                              (net, mask)
        else:
            extra_params = "\n"
        if FLAGS.use_cow_images:
            driver_type = 'qcow2'
        else:
            driver_type = 'raw'

        xml_info = {'type': FLAGS.libvirt_type,
                    'name': instance['name'],
                    'basepath': os.path.join(FLAGS.instances_path,
                                             instance['name']),
                    'memory_kb': instance_type['memory_mb'] * 1024,
                    'vcpus': instance_type['vcpus'],
                    'bridge_name': network['bridge'],
                    'mac_address': instance['mac_address'],
                    'ip_address': ip_address,
                    'dhcp_server': dhcp_server,
                    'ra_server': ra_server,
                    'extra_params': extra_params,
                    'rescue': rescue,
                    'local': instance_type['local_gb'],
                    'driver_type': driver_type}
        if not rescue:
            if instance['kernel_id']:
                xml_info['kernel'] = xml_info['basepath'] + "/kernel"

            if instance['ramdisk_id']:
                xml_info['ramdisk'] = xml_info['basepath'] + "/ramdisk"

            xml_info['disk'] = xml_info['basepath'] + "/disk"

        xml = str(Template(self.libvirt_xml, searchList=[xml_info]))
        LOG.debug(_('instance %s: finished toXML method'),
                        instance['name'])

        return xml

    def get_info(self, instance_name):
        try:
            virt_dom = self._conn.lookupByName(instance_name)
        except:
            raise exception.NotFound(_("Instance %s not found")
                                     % instance_name)
        (state, max_mem, mem, num_cpu, cpu_time) = virt_dom.info()
        return {'state': state,
                'max_mem': max_mem,
                'mem': mem,
                'num_cpu': num_cpu,
                'cpu_time': cpu_time}

    def get_diagnostics(self, instance_name):
        raise exception.APIError("diagnostics are not supported for libvirt")

    def get_disks(self, instance_name):
        """
        Note that this function takes an instance name, not an Instance, so
        that it can be called by monitor.

        Returns a list of all block devices for this domain.
        """
        domain = self._conn.lookupByName(instance_name)
        # TODO(devcamcar): Replace libxml2 with etree.
        xml = domain.XMLDesc(0)
        doc = None

        try:
            doc = libxml2.parseDoc(xml)
        except:
            return []

        ctx = doc.xpathNewContext()
        disks = []

        try:
            ret = ctx.xpathEval('/domain/devices/disk')

            for node in ret:
                devdst = None

                for child in node.children:
                    if child.name == 'target':
                        devdst = child.prop('dev')

                if devdst == None:
                    continue

                disks.append(devdst)
        finally:
            if ctx != None:
                ctx.xpathFreeContext()
            if doc != None:
                doc.freeDoc()

        return disks

    def get_interfaces(self, instance_name):
        """
        Note that this function takes an instance name, not an Instance, so
        that it can be called by monitor.

        Returns a list of all network interfaces for this instance.
        """
        domain = self._conn.lookupByName(instance_name)
        # TODO(devcamcar): Replace libxml2 with etree.
        xml = domain.XMLDesc(0)
        doc = None

        try:
            doc = libxml2.parseDoc(xml)
        except:
            return []

        ctx = doc.xpathNewContext()
        interfaces = []

        try:
            ret = ctx.xpathEval('/domain/devices/interface')

            for node in ret:
                devdst = None

                for child in node.children:
                    if child.name == 'target':
                        devdst = child.prop('dev')

                if devdst == None:
                    continue

                interfaces.append(devdst)
        finally:
            if ctx != None:
                ctx.xpathFreeContext()
            if doc != None:
                doc.freeDoc()

        return interfaces

    def get_vcpu_number(self):
        """ Get vcpu number of physical computer.  """
        return self._conn.getMaxVcpus(None)

    def get_memory_mb(self):
        """Get the memory size of physical computer ."""
        meminfo = open('/proc/meminfo').read().split()
        idx = meminfo.index('MemTotal:')
        # transforming kb to mb.
        return int(meminfo[idx + 1]) / 1024

    def get_local_gb(self):
        """Get the hdd size of physical computer ."""
        hddinfo = os.statvfs(FLAGS.instances_path)
        return hddinfo.f_bsize * hddinfo.f_blocks / 1024 / 1024 / 1024

    def get_hypervisor_type(self):
        """ Get hypervisor type """
        return self._conn.getType()

    def get_hypervisor_version(self):
        """ Get hypervisor version """
        return self._conn.getVersion()

    def get_cpu_info(self):
        """ Get cpuinfo information """
        xmlstr = self._conn.getCapabilities()
        xml = libxml2.parseDoc(xmlstr)
        nodes = xml.xpathEval('//cpu')
        if len(nodes) != 1:
            msg = 'Unexpected xml format. tag "cpu" must be 1, but %d.' \
                    % len(nodes)
            msg += '\n' + xml.serialize()
            raise exception.Invalid(_(msg))

        arch = xml.xpathEval('//cpu/arch')[0].getContent()
        model = xml.xpathEval('//cpu/model')[0].getContent()
        vendor = xml.xpathEval('//cpu/vendor')[0].getContent()

        topology_node = xml.xpathEval('//cpu/topology')[0].get_properties()
        topology = dict()
        while topology_node != None:
            name = topology_node.get_name()
            topology[name] = topology_node.getContent()
            topology_node = topology_node.get_next()

        keys = ['cores', 'sockets', 'threads']
        tkeys = topology.keys()
        if list(set(tkeys)) != list(set(keys)):
            msg = _('Invalid xml: topology(%s) must have %s')
            raise exception.Invalid(msg % (str(topology), ', '.join(keys)))

        feature_nodes = xml.xpathEval('//cpu/feature')
        features = list()
        for nodes in feature_nodes:
            feature_name = nodes.get_properties().getContent()
            features.append(feature_name)

        template = ("""{"arch":"%s", "model":"%s", "vendor":"%s", """
                    """"topology":{"cores":"%s", "threads":"%s", """
                    """"sockets":"%s"}, "features":[%s]}""")
        c = topology['cores']
        s = topology['sockets']
        t = topology['threads']
        f = ['"%s"' % x for x in features]
        cpu_info = template % (arch, model, vendor, c, s, t, ', '.join(f))
        return cpu_info

    def block_stats(self, instance_name, disk):
        """
        Note that this function takes an instance name, not an Instance, so
        that it can be called by monitor.
        """
        domain = self._conn.lookupByName(instance_name)
        return domain.blockStats(disk)

    def interface_stats(self, instance_name, interface):
        """
        Note that this function takes an instance name, not an Instance, so
        that it can be called by monitor.
        """
        domain = self._conn.lookupByName(instance_name)
        return domain.interfaceStats(interface)

    def get_console_pool_info(self, console_type):
        #TODO(mdragon): console proxy should be implemented for libvirt,
        #               in case someone wants to use it with kvm or
        #               such. For now return fake data.
        return  {'address': '127.0.0.1',
                 'username': 'fakeuser',
                 'password': 'fakepassword'}

    def refresh_security_group_rules(self, security_group_id):
        self.firewall_driver.refresh_security_group_rules(security_group_id)

    def refresh_security_group_members(self, security_group_id):
        self.firewall_driver.refresh_security_group_members(security_group_id)

<<<<<<< HEAD
    def refresh_provier_fw_rules(self):
        self.firewall_driver.refresh_provider_fw_rules()
=======
    def compare_cpu(self, cpu_info):
        """
           Check the host cpu is compatible to a cpu given by xml.
           "xml" must be a part of libvirt.openReadonly().getCapabilities().
           return values follows by virCPUCompareResult.
           if 0 > return value, do live migration.

           'http://libvirt.org/html/libvirt-libvirt.html#virCPUCompareResult'
        """
        msg = _('Checking cpu_info: instance was launched this cpu.\n: %s ')
        LOG.info(msg % cpu_info)
        dic = json.loads(cpu_info)
        xml = str(Template(self.cpuinfo_xml, searchList=dic))
        msg = _('to xml...\n: %s ')
        LOG.info(msg % xml)

        url = 'http://libvirt.org/html/libvirt-libvirt.html'
        url += '#virCPUCompareResult\n'
        msg = 'CPU does not have compativility.\n'
        msg += 'result:%d \n'
        msg += 'Refer to %s'
        msg = _(msg)

        # unknown character exists in xml, then libvirt complains
        try:
            ret = self._conn.compareCPU(xml, 0)
        except libvirt.libvirtError, e:
            LOG.error(msg % (ret, url))
            raise e

        if ret <= 0:
            raise exception.Invalid(msg % (ret, url))

        return

    def ensure_filtering_rules_for_instance(self, instance_ref):
        """ Setting up inevitable filtering rules on compute node,
            and waiting for its completion.
            To migrate an instance, filtering rules to hypervisors
            and firewalls are inevitable on destination host.
            ( Waiting only for filterling rules to hypervisor,
            since filtering rules to firewall rules can be set faster).

            Concretely, the below method must be called.
            - setup_basic_filtering (for nova-basic, etc.)
            - prepare_instance_filter(for nova-instance-instance-xxx, etc.)

            to_xml may have to be called since it defines PROJNET, PROJMASK.
            but libvirt migrates those value through migrateToURI(),
            so , no need to be called.

            Don't use thread for this method since migration should
            not be started when setting-up filtering rules operations
            are not completed."""

        # Tf any instances never launch at destination host,
        # basic-filtering must be set here.
        self.nwfilter.setup_basic_filtering(instance_ref)
        # setting up n)ova-instance-instance-xx mainly.
        self.firewall_driver.prepare_instance_filter(instance_ref)

        # wait for completion
        timeout_count = range(FLAGS.live_migration_timeout_sec * 2)
        while len(timeout_count) != 0:
            try:
                filter_name = 'nova-instance-%s' % instance_ref.name
                self._conn.nwfilterLookupByName(filter_name)
                break
            except libvirt.libvirtError:
                timeout_count.pop()
                if len(timeout_count) == 0:
                    ec2_id = instance_ref['hostname']
                    msg = _('Timeout migrating for %s(%s)')
                    raise exception.Error(msg % (ec2_id, instance_ref.name))
                time.sleep(0.5)

    def live_migration(self, context, instance_ref, dest):
        """
           Just spawning live_migration operation for
           distributing high-load.
        """
        greenthread.spawn(self._live_migration, context, instance_ref, dest)

    def _live_migration(self, context, instance_ref, dest):
        """ Do live migration."""

        # Do live migration.
        try:
            duri = FLAGS.live_migration_uri % dest

            flaglist = FLAGS.live_migration_flag.split(',')
            flagvals = [getattr(libvirt, x.strip()) for x in flaglist]
            logical_sum = reduce(lambda x, y: x | y, flagvals)

            bandwidth = FLAGS.live_migration_bandwidth

            if self.read_only:
                tmpconn = self._connect(self.libvirt_uri, False)
                dom = tmpconn.lookupByName(instance_ref.name)
                dom.migrateToURI(duri, logical_sum, None, bandwidth)
                tmpconn.close()
            else:
                dom = self._conn.lookupByName(instance_ref.name)
                dom.migrateToURI(duri, logical_sum, None, bandwidth)

        except Exception, e:
            id = instance_ref['id']
            db.instance_set_state(context, id, power_state.RUNNING, 'running')
            for v in instance_ref['volumes']:
                db.volume_update(context,
                                 v['id'],
                                 {'status': 'in-use'})

            raise e

        # Waiting for completion of live_migration.
        timer = utils.LoopingCall(f=None)

        def wait_for_live_migration():

            try:
                state = self.get_info(instance_ref.name)['state']
            except exception.NotFound:
                timer.stop()
                self._post_live_migration(context, instance_ref, dest)

        timer.f = wait_for_live_migration
        timer.start(interval=0.5, now=True)

    def _post_live_migration(self, context, instance_ref, dest):
        """
           Post operations for live migration.
           Mainly, database updating.
        """
        LOG.info('post livemigration operation is started..')
        # Detaching volumes.
        # (not necessary in current version )

        # Releasing vlan.
        #   (not necessary in current implementation?)

        # Releasing security group ingress rule.
        if FLAGS.firewall_driver == \
            'nova.virt.libvirt_conn.IptablesFirewallDriver':
            try:
                self.firewall_driver.unfilter_instance(instance_ref)
            except KeyError, e:
                pass

        # Database updating.
        ec2_id = instance_ref['hostname']

        instance_id = instance_ref['id']
        fixed_ip = db.instance_get_fixed_address(context, instance_id)
        # Not return if fixed_ip is not found, otherwise,
        # instance never be accessible..
        if None == fixed_ip:
            logging.warn('fixed_ip is not found for %s ' % ec2_id)
        db.fixed_ip_update(context, fixed_ip, {'host': dest})
        network_ref = db.fixed_ip_get_network(context, fixed_ip)
        db.network_update(context, network_ref['id'], {'host': dest})

        try:
            floating_ip \
                = db.instance_get_floating_address(context, instance_id)
            # Not return if floating_ip is not found, otherwise,
            # instance never be accessible..
            if None == floating_ip:
                logging.error('floating_ip is not found for %s ' % ec2_id)
            else:
                floating_ip_ref = db.floating_ip_get_by_address(context,
                                                                floating_ip)
                db.floating_ip_update(context,
                                      floating_ip_ref['address'],
                                      {'host': dest})
        except exception.NotFound:
            logging.debug('%s doesnt have floating_ip.. ' % ec2_id)
        except:
            msg = 'Live migration: Unexpected error:'
            msg += '%s cannot inherit floating ip.. ' % ec2_id
            logging.error(_(msg))

        # Restore instance/volume state
        db.instance_update(context,
                           instance_id,
                           {'state_description': 'running',
                            'state': power_state.RUNNING,
                            'host': dest})

        for v in instance_ref['volumes']:
            db.volume_update(context,
                             v['id'],
                             {'status': 'in-use'})

        logging.info(_('Live migrating %s to %s finishes successfully')
                     % (ec2_id, dest))
        msg = _(("""Known error: the below error is nomally occurs.\n"""
                 """Just check if iinstance is successfully migrated.\n"""
                 """libvir: QEMU error : Domain not found: no domain """
                 """with matching name.."""))
        logging.info(msg)
>>>>>>> 5b496ed3


class FirewallDriver(object):
    def prepare_instance_filter(self, instance):
        """Prepare filters for the instance.

        At this point, the instance isn't running yet."""
        raise NotImplementedError()

    def unfilter_instance(self, instance):
        """Stop filtering instance"""
        raise NotImplementedError()

    def apply_instance_filter(self, instance):
        """Apply instance filter.

        Once this method returns, the instance should be firewalled
        appropriately. This method should as far as possible be a
        no-op. It's vastly preferred to get everything set up in
        prepare_instance_filter.
        """
        raise NotImplementedError()

    def refresh_security_group_rules(self, security_group_id):
        """Refresh security group rules from data store

        Gets called when a rule has been added to or removed from
        the security group."""
        raise NotImplementedError()

    def refresh_security_group_members(self, security_group_id):
        """Refresh security group members from data store

        Gets called when an instance gets added to or removed from
        the security group."""
        raise NotImplementedError()

    def refresh_provider_fw_rules(self):
        """Refresh common rules for all hosts/instances from data store.

        Gets called when a rule has been added to or removed from
        the list of rules (via admin api)."""
        raise NotImplementedError()


class NWFilterFirewall(FirewallDriver):
    """
    This class implements a network filtering mechanism versatile
    enough for EC2 style Security Group filtering by leveraging
    libvirt's nwfilter.

    First, all instances get a filter ("nova-base-filter") applied.
    This filter provides some basic security such as protection against
    MAC spoofing, IP spoofing, and ARP spoofing.

    This filter drops all incoming ipv4 and ipv6 connections.
    Outgoing connections are never blocked.

    Second, every security group maps to a nwfilter filter(*).
    NWFilters can be updated at runtime and changes are applied
    immediately, so changes to security groups can be applied at
    runtime (as mandated by the spec).

    Security group rules are named "nova-secgroup-<id>" where <id>
    is the internal id of the security group. They're applied only on
    hosts that have instances in the security group in question.

    Updates to security groups are done by updating the data model
    (in response to API calls) followed by a request sent to all
    the nodes with instances in the security group to refresh the
    security group.

    Each instance has its own NWFilter, which references the above
    mentioned security group NWFilters. This was done because
    interfaces can only reference one filter while filters can
    reference multiple other filters. This has the added benefit of
    actually being able to add and remove security groups from an
    instance at run time. This functionality is not exposed anywhere,
    though.

    Outstanding questions:

    The name is unique, so would there be any good reason to sync
    the uuid across the nodes (by assigning it from the datamodel)?


    (*) This sentence brought to you by the redundancy department of
        redundancy.

    """

    def __init__(self, get_connection):
        self._libvirt_get_connection = get_connection
        self.static_filters_configured = False
        self.handle_security_groups = False

    def _get_connection(self):
        return self._libvirt_get_connection()
    _conn = property(_get_connection)

    def nova_dhcp_filter(self):
        """The standard allow-dhcp-server filter is an <ip> one, so it uses
           ebtables to allow traffic through. Without a corresponding rule in
           iptables, it'll get blocked anyway."""

        return '''<filter name='nova-allow-dhcp-server' chain='ipv4'>
                    <uuid>891e4787-e5c0-d59b-cbd6-41bc3c6b36fc</uuid>
                    <rule action='accept' direction='out'
                          priority='100'>
                      <udp srcipaddr='0.0.0.0'
                           dstipaddr='255.255.255.255'
                           srcportstart='68'
                           dstportstart='67'/>
                    </rule>
                    <rule action='accept' direction='in'
                          priority='100'>
                      <udp srcipaddr='$DHCPSERVER'
                           srcportstart='67'
                           dstportstart='68'/>
                    </rule>
                  </filter>'''

    def nova_ra_filter(self):
        return '''<filter name='nova-allow-ra-server' chain='root'>
                            <uuid>d707fa71-4fb5-4b27-9ab7-ba5ca19c8804</uuid>
                              <rule action='accept' direction='inout'
                                    priority='100'>
                                <icmpv6 srcipaddr='$RASERVER'/>
                              </rule>
                            </filter>'''

    def setup_basic_filtering(self, instance):
        """Set up basic filtering (MAC, IP, and ARP spoofing protection)"""
        logging.info('called setup_basic_filtering in nwfilter')

        if self.handle_security_groups:
            # No point in setting up a filter set that we'll be overriding
            # anyway.
            return

        logging.info('ensuring static filters')
        self._ensure_static_filters()

        instance_filter_name = self._instance_filter_name(instance)
        self._define_filter(self._filter_container(instance_filter_name,
                                                   ['nova-base']))

    def _ensure_static_filters(self):
        if self.static_filters_configured:
            return

        self._define_filter(self._filter_container('nova-base',
                                                   ['no-mac-spoofing',
                                                    'no-ip-spoofing',
                                                    'no-arp-spoofing',
                                                    'allow-dhcp-server']))
        self._define_filter(self.nova_base_ipv4_filter)
        self._define_filter(self.nova_base_ipv6_filter)
        self._define_filter(self.nova_dhcp_filter)
        self._define_filter(self.nova_ra_filter)
        self._define_filter(self.nova_vpn_filter)
        if FLAGS.allow_project_net_traffic:
            self._define_filter(self.nova_project_filter)
            if FLAGS.use_ipv6:
                self._define_filter(self.nova_project_filter_v6)

        self.static_filters_configured = True

    def _filter_container(self, name, filters):
        xml = '''<filter name='%s' chain='root'>%s</filter>''' % (
                 name,
                 ''.join(["<filterref filter='%s'/>" % (f,) for f in filters]))
        return xml

    nova_vpn_filter = '''<filter name='nova-vpn' chain='root'>
                           <uuid>2086015e-cf03-11df-8c5d-080027c27973</uuid>
                           <filterref filter='allow-dhcp-server'/>
                           <filterref filter='nova-allow-dhcp-server'/>
                           <filterref filter='nova-base-ipv4'/>
                           <filterref filter='nova-base-ipv6'/>
                         </filter>'''

    def nova_base_ipv4_filter(self):
        retval = "<filter name='nova-base-ipv4' chain='ipv4'>"
        for protocol in ['tcp', 'udp', 'icmp']:
            for direction, action, priority in [('out', 'accept', 399),
                                                ('in', 'drop', 400)]:
                retval += """<rule action='%s' direction='%s' priority='%d'>
                               <%s />
                             </rule>""" % (action, direction,
                                              priority, protocol)
        retval += '</filter>'
        return retval

    def nova_base_ipv6_filter(self):
        retval = "<filter name='nova-base-ipv6' chain='ipv6'>"
        for protocol in ['tcp-ipv6', 'udp-ipv6', 'icmpv6']:
            for direction, action, priority in [('out', 'accept', 399),
                                                ('in', 'drop', 400)]:
                retval += """<rule action='%s' direction='%s' priority='%d'>
                               <%s />
                             </rule>""" % (action, direction,
                                              priority, protocol)
        retval += '</filter>'
        return retval

    def nova_project_filter(self):
        retval = "<filter name='nova-project' chain='ipv4'>"
        for protocol in ['tcp', 'udp', 'icmp']:
            retval += """<rule action='accept' direction='in' priority='200'>
                           <%s srcipaddr='$PROJNET' srcipmask='$PROJMASK' />
                         </rule>""" % protocol
        retval += '</filter>'
        return retval

    def nova_project_filter_v6(self):
        retval = "<filter name='nova-project-v6' chain='ipv6'>"
        for protocol in ['tcp-ipv6', 'udp-ipv6', 'icmpv6']:
            retval += """<rule action='accept' direction='inout'
                                                   priority='200'>
                           <%s srcipaddr='$PROJNETV6'
                               srcipmask='$PROJMASKV6' />
                         </rule>""" % (protocol)
        retval += '</filter>'
        return retval

    def _define_filter(self, xml):
        if callable(xml):
            xml = xml()
        # execute in a native thread and block current greenthread until done
        tpool.execute(self._conn.nwfilterDefineXML, xml)

    def unfilter_instance(self, instance):
        # Nothing to do
        pass

    def prepare_instance_filter(self, instance):
        """
        Creates an NWFilter for the given instance. In the process,
        it makes sure the filters for the security groups as well as
        the base filter are all in place.
        """
        if instance['image_id'] == FLAGS.vpn_image_id:
            base_filter = 'nova-vpn'
        else:
            base_filter = 'nova-base'

        instance_filter_name = self._instance_filter_name(instance)
        instance_secgroup_filter_name = '%s-secgroup' % (instance_filter_name,)
        instance_filter_children = [base_filter, instance_secgroup_filter_name]
        instance_secgroup_filter_children = ['nova-base-ipv4',
                                             'nova-base-ipv6',
                                             'nova-allow-dhcp-server']
        if FLAGS.use_ipv6:
            instance_secgroup_filter_children += ['nova-allow-ra-server']

        ctxt = context.get_admin_context()

        if FLAGS.allow_project_net_traffic:
            instance_filter_children += ['nova-project']
            if FLAGS.use_ipv6:
                instance_filter_children += ['nova-project-v6']

        for security_group in db.security_group_get_by_instance(ctxt,
                                                               instance['id']):

            self.refresh_security_group_rules(security_group['id'])

            instance_secgroup_filter_children += [('nova-secgroup-%s' %
                                                         security_group['id'])]

        self._define_filter(
                    self._filter_container(instance_secgroup_filter_name,
                                           instance_secgroup_filter_children))

        self._define_filter(
                    self._filter_container(instance_filter_name,
                                           instance_filter_children))

        return

    def refresh_security_group_rules(self, security_group_id):
        return self._define_filter(
                   self.security_group_to_nwfilter_xml(security_group_id))

    def security_group_to_nwfilter_xml(self, security_group_id):
        security_group = db.security_group_get(context.get_admin_context(),
                                               security_group_id)
        rule_xml = ""
        v6protocol = {'tcp': 'tcp-ipv6', 'udp': 'udp-ipv6', 'icmp': 'icmpv6'}
        for rule in security_group.rules:
            rule_xml += "<rule action='accept' direction='in' priority='300'>"
            if rule.cidr:
                version = _get_ip_version(rule.cidr)
                if(FLAGS.use_ipv6 and version == 6):
                    net, prefixlen = _get_net_and_prefixlen(rule.cidr)
                    rule_xml += "<%s srcipaddr='%s' srcipmask='%s' " % \
                                (v6protocol[rule.protocol], net, prefixlen)
                else:
                    net, mask = _get_net_and_mask(rule.cidr)
                    rule_xml += "<%s srcipaddr='%s' srcipmask='%s' " % \
                                (rule.protocol, net, mask)
                if rule.protocol in ['tcp', 'udp']:
                    rule_xml += "dstportstart='%s' dstportend='%s' " % \
                                (rule.from_port, rule.to_port)
                elif rule.protocol == 'icmp':
                    LOG.info('rule.protocol: %r, rule.from_port: %r, '
                             'rule.to_port: %r', rule.protocol,
                             rule.from_port, rule.to_port)
                    if rule.from_port != -1:
                        rule_xml += "type='%s' " % rule.from_port
                    if rule.to_port != -1:
                        rule_xml += "code='%s' " % rule.to_port

                rule_xml += '/>\n'
            rule_xml += "</rule>\n"
        xml = "<filter name='nova-secgroup-%s' " % security_group_id
        if(FLAGS.use_ipv6):
            xml += "chain='root'>%s</filter>" % rule_xml
        else:
            xml += "chain='ipv4'>%s</filter>" % rule_xml
        return xml

    def _instance_filter_name(self, instance):
        return 'nova-instance-%s' % instance['name']


class IptablesFirewallDriver(FirewallDriver):
    def __init__(self, execute=None):
        self.execute = execute or utils.execute
        self.instances = {}

    def apply_instance_filter(self, instance):
        """No-op. Everything is done in prepare_instance_filter"""
        pass

    def remove_instance(self, instance):
        if instance['id'] in self.instances:
            del self.instances[instance['id']]
        else:
            LOG.info(_('Attempted to unfilter instance %s which is not '
                       'filtered'), instance['id'])

    def add_instance(self, instance):
        self.instances[instance['id']] = instance

    def unfilter_instance(self, instance):
        self.remove_instance(instance)
        self.apply_ruleset()

    def prepare_instance_filter(self, instance):
        self.add_instance(instance)
        self.apply_ruleset()

    def apply_ruleset(self):
        current_filter, _ = self.execute('sudo iptables-save -t filter')
        current_lines = current_filter.split('\n')
        new_filter = self.modify_rules(current_lines, 4)
        self.execute('sudo iptables-restore',
                     process_input='\n'.join(new_filter))
        if(FLAGS.use_ipv6):
            current_filter, _ = self.execute('sudo ip6tables-save -t filter')
            current_lines = current_filter.split('\n')
            new_filter = self.modify_rules(current_lines, 6)
            self.execute('sudo ip6tables-restore',
                         process_input='\n'.join(new_filter))

    def modify_rules(self, current_lines, ip_version=4):
        ctxt = context.get_admin_context()
        # Remove any trace of nova rules.
        new_filter = filter(lambda l: 'nova-' not in l, current_lines)

        seen_chains = False
        for rules_index in range(len(new_filter)):
            if not seen_chains:
                if new_filter[rules_index].startswith(':'):
                    seen_chains = True
            elif seen_chains == 1:
                if not new_filter[rules_index].startswith(':'):
                    break

        our_chains = [':nova-fallback - [0:0]']
        our_rules = ['-A nova-fallback -j DROP']

        our_chains += [':nova-local - [0:0]']
        our_rules += ['-A FORWARD -j nova-local']

        security_groups = {}
        # Add our chains
        # First, we add instance chains and rules
        for instance_id in self.instances:
            instance = self.instances[instance_id]
            chain_name = self._instance_chain_name(instance)
            if(ip_version == 4):
                ip_address = self._ip_for_instance(instance)
            elif(ip_version == 6):
                ip_address = self._ip_for_instance_v6(instance)

            our_chains += [':%s - [0:0]' % chain_name]

            # Jump to the per-instance chain
            our_rules += ['-A nova-local -d %s -j %s' % (ip_address,
                                                         chain_name)]

            # Always drop invalid packets
            our_rules += ['-A %s -m state --state '
                          'INVALID -j DROP' % (chain_name,)]

            # Allow established connections
            our_rules += ['-A %s -m state --state '
                          'ESTABLISHED,RELATED -j ACCEPT' % (chain_name,)]

            # Jump to each security group chain in turn
            for security_group in \
                            db.security_group_get_by_instance(ctxt,
                                                              instance['id']):
                security_groups[security_group['id']] = security_group

                sg_chain_name = self._security_group_chain_name(
                                                          security_group['id'])

                our_rules += ['-A %s -j %s' % (chain_name, sg_chain_name)]

            if(ip_version == 4):
                # Allow DHCP responses
                dhcp_server = self._dhcp_server_for_instance(instance)
                our_rules += ['-A %s -s %s -p udp --sport 67 --dport 68' %
                                                 (chain_name, dhcp_server)]
            elif(ip_version == 6):
                # Allow RA responses
                ra_server = self._ra_server_for_instance(instance)
                our_rules += ['-A %s -s %s -p icmpv6' %
                                                 (chain_name, ra_server)]

            # If nothing matches, jump to the fallback chain
            our_rules += ['-A %s -j nova-fallback' % (chain_name,)]

        # then, security group chains and rules
        for security_group_id in security_groups:
            chain_name = self._security_group_chain_name(security_group_id)
            our_chains += [':%s - [0:0]' % chain_name]

            rules = \
              db.security_group_rule_get_by_security_group(ctxt,
                                                          security_group_id)

            for rule in rules:
                logging.info('%r', rule)

                if not rule.cidr:
                    # Eventually, a mechanism to grant access for security
                    # groups will turn up here. It'll use ipsets.
                    continue

                version = _get_ip_version(rule.cidr)
                if version != ip_version:
                    continue

                protocol = rule.protocol
                if version == 6 and rule.protocol == 'icmp':
                    protocol = 'icmpv6'

                args = ['-A', chain_name, '-p', protocol, '-s', rule.cidr]

                if rule.protocol in ['udp', 'tcp']:
                    if rule.from_port == rule.to_port:
                        args += ['--dport', '%s' % (rule.from_port,)]
                    else:
                        args += ['-m', 'multiport',
                                 '--dports', '%s:%s' % (rule.from_port,
                                                        rule.to_port)]
                elif rule.protocol == 'icmp':
                    icmp_type = rule.from_port
                    icmp_code = rule.to_port

                    if icmp_type == -1:
                        icmp_type_arg = None
                    else:
                        icmp_type_arg = '%s' % icmp_type
                        if not icmp_code == -1:
                            icmp_type_arg += '/%s' % icmp_code

                    if icmp_type_arg:
                        if(ip_version == 4):
                            args += ['-m', 'icmp', '--icmp-type',
                                     icmp_type_arg]
                        elif(ip_version == 6):
                            args += ['-m', 'icmp6', '--icmpv6-type',
                                     icmp_type_arg]

                args += ['-j ACCEPT']
                our_rules += [' '.join(args)]

        new_filter[rules_index:rules_index] = our_rules
        new_filter[rules_index:rules_index] = our_chains
        logging.info('new_filter: %s', '\n'.join(new_filter))
        return new_filter

    def refresh_security_group_members(self, security_group):
        pass

    def refresh_security_group_rules(self, security_group):
        self.apply_ruleset()

    def _security_group_chain_name(self, security_group_id):
        return 'nova-sg-%s' % (security_group_id,)

    def _instance_chain_name(self, instance):
        return 'nova-inst-%s' % (instance['id'],)

    def _ip_for_instance(self, instance):
        return db.instance_get_fixed_address(context.get_admin_context(),
                                             instance['id'])

    def _ip_for_instance_v6(self, instance):
        return db.instance_get_fixed_address_v6(context.get_admin_context(),
                                             instance['id'])

    def _dhcp_server_for_instance(self, instance):
        network = db.project_get_network(context.get_admin_context(),
                                         instance['project_id'])
        return network['gateway']

    def _ra_server_for_instance(self, instance):
        network = db.project_get_network(context.get_admin_context(),
                                         instance['project_id'])
        return network['ra_server']<|MERGE_RESOLUTION|>--- conflicted
+++ resolved
@@ -933,10 +933,9 @@
     def refresh_security_group_members(self, security_group_id):
         self.firewall_driver.refresh_security_group_members(security_group_id)
 
-<<<<<<< HEAD
     def refresh_provier_fw_rules(self):
         self.firewall_driver.refresh_provider_fw_rules()
-=======
+
     def compare_cpu(self, cpu_info):
         """
            Check the host cpu is compatible to a cpu given by xml.
@@ -1138,7 +1137,6 @@
                  """libvir: QEMU error : Domain not found: no domain """
                  """with matching name.."""))
         logging.info(msg)
->>>>>>> 5b496ed3
 
 
 class FirewallDriver(object):
