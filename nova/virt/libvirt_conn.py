--- conflicted
+++ resolved
@@ -276,7 +276,7 @@
         fp = open(fpath, 'a+')
         fp.write(data)
         return fpath
-        
+
     def _dump_file(self, fpath):
         fp = open(fpath, 'r+')
         contents = fp.read()
@@ -337,12 +337,8 @@
 
         key = str(inst['key_data'])
         net = None
-<<<<<<< HEAD
-        network_ref = db.project_get_network(context.get_admin_context(),
-                                             project.id)
-=======
-        network_ref = db.network_get_by_instance(None, inst['id'])
->>>>>>> 134b846d
+        network_ref = db.network_get_by_instance(context.get_admin_context(),
+                                                 inst['id'])
         if network_ref['injected']:
             address = db.instance_get_fixed_address(context.get_admin_context(),
                                                     inst['id'])
@@ -376,11 +372,7 @@
     def to_xml(self, instance):
         # TODO(termie): cache?
         logging.debug('instance %s: starting toXML method', instance['name'])
-<<<<<<< HEAD
         network = db.project_get_network(context.get_admin_context(),
-=======
-        network = db.project_get_network(None,
->>>>>>> 134b846d
                                          instance['project_id'])
         # FIXME(vish): stick this in db
         instance_type = instance_types.INSTANCE_TYPES[instance['instance_type']]
