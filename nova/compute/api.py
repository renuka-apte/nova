# vim: tabstop=4 shiftwidth=4 softtabstop=4

# Copyright 2010 United States Government as represented by the
# Administrator of the National Aeronautics and Space Administration.
# All Rights Reserved.
#
#    Licensed under the Apache License, Version 2.0 (the "License"); you may
#    not use this file except in compliance with the License. You may obtain
#    a copy of the License at
#
#         http://www.apache.org/licenses/LICENSE-2.0
#
#    Unless required by applicable law or agreed to in writing, software
#    distributed under the License is distributed on an "AS IS" BASIS, WITHOUT
#    WARRANTIES OR CONDITIONS OF ANY KIND, either express or implied. See the
#    License for the specific language governing permissions and limitations
#    under the License.

"""
Handles all requests relating to instances (guest vms).
"""

import datetime
import re
import time

from nova import db
from nova import exception
from nova import flags
from nova import log as logging
from nova import network
from nova import quota
from nova import rpc
from nova import utils
from nova import volume
from nova.compute import instance_types
from nova.db import base

FLAGS = flags.FLAGS
LOG = logging.getLogger('nova.compute.api')


def generate_default_hostname(instance_id):
    """Default function to generate a hostname given an instance reference."""
    return str(instance_id)


class API(base.Base):
    """API for interacting with the compute manager."""

    def __init__(self, image_service=None, network_api=None,
                 volume_api=None, hostname_factory=generate_default_hostname,
                 **kwargs):
        if not image_service:
            image_service = utils.import_object(FLAGS.image_service)
        self.image_service = image_service
        if not network_api:
            network_api = network.API()
        self.network_api = network_api
        if not volume_api:
            volume_api = volume.API()
        self.volume_api = volume_api
        self.hostname_factory = hostname_factory
        super(API, self).__init__(**kwargs)

    def get_network_topic(self, context, instance_id):
        """Get the network topic for an instance."""
        try:
            instance = self.get(context, instance_id)
        except exception.NotFound:
            LOG.warning(_("Instance %d was not found in get_network_topic"),
                        instance_id)
            raise

        host = instance['host']
        if not host:
            raise exception.Error(_("Instance %d has no host") % instance_id)
        topic = self.db.queue_get_for(context, FLAGS.compute_topic, host)
        return rpc.call(context,
                        topic,
                        {"method": "get_network_topic", "args": {'fake': 1}})

    def create(self, context, instance_type,
               image_id, kernel_id=None, ramdisk_id=None,
               min_count=1, max_count=1,
               display_name='', display_description='',
               key_name=None, key_data=None, security_group='default',
               availability_zone=None, user_data=None,
               onset_files=None):
        """Create the number of instances requested if quota and
        other arguments check out ok.
        """
        type_data = instance_types.INSTANCE_TYPES[instance_type]
        num_instances = quota.allowed_instances(context, max_count, type_data)
        if num_instances < min_count:
            pid = context.project_id
            LOG.warn(_("Quota exceeeded for %(pid)s,"
                    " tried to run %(min_count)s instances") % locals())
            raise quota.QuotaError(_("Instance quota exceeded. You can only "
                                     "run %s more instances of this type.") %
                                   num_instances, "InstanceLimitExceeded")

<<<<<<< HEAD
        is_vpn = image_id == FLAGS.vpn_image_id
        if not is_vpn:
            image = self.image_service.show(context, image_id)
            if kernel_id is None:
                kernel_id = image.get('kernel_id', None)
            if ramdisk_id is None:
                ramdisk_id = image.get('ramdisk_id', None)
            # No kernel and ramdisk for raw images
            if kernel_id == str(FLAGS.null_kernel):
                kernel_id = None
                ramdisk_id = None
                LOG.debug(_("Creating a raw instance"))
            # Make sure we have access to kernel and ramdisk (if not raw)
            logging.debug("Using Kernel=%s, Ramdisk=%s" %
                           (kernel_id, ramdisk_id))
            if kernel_id:
                self.image_service.show(context, kernel_id)
            if ramdisk_id:
                self.image_service.show(context, ramdisk_id)
=======
        image = self.image_service.show(context, image_id)
        if kernel_id is None:
            kernel_id = image.get('kernel_id', None)
        if ramdisk_id is None:
            ramdisk_id = image.get('ramdisk_id', None)
        # No kernel and ramdisk for raw images
        if kernel_id == str(FLAGS.null_kernel):
            kernel_id = None
            ramdisk_id = None
            LOG.debug(_("Creating a raw instance"))
        # Make sure we have access to kernel and ramdisk (if not raw)
        logging.debug("Using Kernel=%s, Ramdisk=%s" %
                       (kernel_id, ramdisk_id))
        if kernel_id:
            self.image_service.show(context, kernel_id)
        if ramdisk_id:
            self.image_service.show(context, ramdisk_id)
>>>>>>> bd0ca938

        if security_group is None:
            security_group = ['default']
        if not type(security_group) is list:
            security_group = [security_group]

        security_groups = []
        self.ensure_default_security_group(context)
        for security_group_name in security_group:
            group = db.security_group_get_by_name(context,
                                                  context.project_id,
                                                  security_group_name)
            security_groups.append(group['id'])

        if key_data is None and key_name:
            key_pair = db.key_pair_get(context, context.user_id, key_name)
            key_data = key_pair['public_key']

        base_options = {
            'reservation_id': utils.generate_uid('r'),
            'image_id': image_id,
            'kernel_id': kernel_id or '',
            'ramdisk_id': ramdisk_id or '',
            'state_description': 'scheduling',
            'user_id': context.user_id,
            'project_id': context.project_id,
            'launch_time': time.strftime('%Y-%m-%dT%H:%M:%SZ', time.gmtime()),
            'instance_type': instance_type,
            'memory_mb': type_data['memory_mb'],
            'vcpus': type_data['vcpus'],
            'local_gb': type_data['local_gb'],
            'display_name': display_name,
            'display_description': display_description,
            'user_data': user_data or '',
            'key_name': key_name,
            'key_data': key_data,
            'locked': False,
            'availability_zone': availability_zone}
        elevated = context.elevated()
        instances = []
        LOG.debug(_("Going to run %s instances..."), num_instances)
        for num in range(num_instances):
            instance = dict(mac_address=utils.generate_mac(),
                            launch_index=num,
                            **base_options)
            instance = self.db.instance_create(context, instance)
            instance_id = instance['id']

            elevated = context.elevated()
            if not security_groups:
                security_groups = []
            for security_group_id in security_groups:
                self.db.instance_add_security_group(elevated,
                                                    instance_id,
                                                    security_group_id)

            # Set sane defaults if not specified
            updates = dict(hostname=self.hostname_factory(instance_id))
            if (not hasattr(instance, 'display_name') or
                    instance.display_name == None):
                updates['display_name'] = "Server %s" % instance_id

            instance = self.update(context, instance_id, **updates)
            instances.append(instance)

            pid = context.project_id
            uid = context.user_id
            LOG.debug(_("Casting to scheduler for %(pid)s/%(uid)s's"
                    " instance %(instance_id)s") % locals())
            rpc.cast(context,
                     FLAGS.scheduler_topic,
                     {"method": "run_instance",
                      "args": {"topic": FLAGS.compute_topic,
                               "instance_id": instance_id,
                               "availability_zone": availability_zone,
                               "onset_files": onset_files}})

        for group_id in security_groups:
            self.trigger_security_group_members_refresh(elevated, group_id)

        return [dict(x.iteritems()) for x in instances]

    def ensure_default_security_group(self, context):
        """ Create security group for the security context if it
        does not already exist

        :param context: the security context

        """
        try:
            db.security_group_get_by_name(context, context.project_id,
                                          'default')
        except exception.NotFound:
            values = {'name': 'default',
                      'description': 'default',
                      'user_id': context.user_id,
                      'project_id': context.project_id}
            db.security_group_create(context, values)

    def trigger_security_group_rules_refresh(self, context, security_group_id):
        """Called when a rule is added to or removed from a security_group"""

        security_group = self.db.security_group_get(context, security_group_id)

        hosts = set()
        for instance in security_group['instances']:
            if instance['host'] is not None:
                hosts.add(instance['host'])

        for host in hosts:
            rpc.cast(context,
                     self.db.queue_get_for(context, FLAGS.compute_topic, host),
                     {"method": "refresh_security_group_rules",
                      "args": {"security_group_id": security_group.id}})

    def trigger_security_group_members_refresh(self, context, group_id):
        """Called when a security group gains a new or loses a member

        Sends an update request to each compute node for whom this is
        relevant."""

        # First, we get the security group rules that reference this group as
        # the grantee..
        security_group_rules = \
                self.db.security_group_rule_get_by_security_group_grantee(
                                                                     context,
                                                                     group_id)

        # ..then we distill the security groups to which they belong..
        security_groups = set()
        for rule in security_group_rules:
            security_group = self.db.security_group_get(
                                                    context,
                                                    rule['parent_group_id'])
            security_groups.add(security_group)

        # ..then we find the instances that are members of these groups..
        instances = set()
        for security_group in security_groups:
            for instance in security_group['instances']:
                instances.add(instance)

        # ...then we find the hosts where they live...
        hosts = set()
        for instance in instances:
            if instance['host']:
                hosts.add(instance['host'])

        # ...and finally we tell these nodes to refresh their view of this
        # particular security group.
        for host in hosts:
            rpc.cast(context,
                     self.db.queue_get_for(context, FLAGS.compute_topic, host),
                     {"method": "refresh_security_group_members",
                      "args": {"security_group_id": group_id}})

    def update(self, context, instance_id, **kwargs):
        """Updates the instance in the datastore.

        :param context: The security context
        :param instance_id: ID of the instance to update
        :param kwargs: All additional keyword args are treated
                       as data fields of the instance to be
                       updated

        :retval None

        """
        rv = self.db.instance_update(context, instance_id, kwargs)
        return dict(rv.iteritems())

    def delete(self, context, instance_id):
        LOG.debug(_("Going to try to terminate %s"), instance_id)
        try:
            instance = self.get(context, instance_id)
        except exception.NotFound:
            LOG.warning(_("Instance %d was not found during terminate"),
                        instance_id)
            raise

        if (instance['state_description'] == 'terminating'):
            LOG.warning(_("Instance %d is already being terminated"),
                        instance_id)
            return

        self.update(context,
                    instance['id'],
                    state_description='terminating',
                    state=0,
                    terminated_at=datetime.datetime.utcnow())

        host = instance['host']
        if host:
            self._cast_compute_message('terminate_instance', context,
                    instance_id, host)
        else:
            self.db.instance_destroy(context, instance_id)

    def get(self, context, instance_id):
        """Get a single instance with the given ID."""
        rv = self.db.instance_get(context, instance_id)
        return dict(rv.iteritems())

    def get_all(self, context, project_id=None, reservation_id=None,
                fixed_ip=None):
        """Get all instances, possibly filtered by one of the
        given parameters. If there is no filter and the context is
        an admin, it will retreive all instances in the system."""
        if reservation_id is not None:
            return self.db.instance_get_all_by_reservation(context,
                                                             reservation_id)
        if fixed_ip is not None:
            return self.db.fixed_ip_get_instance(context, fixed_ip)
        if project_id or not context.is_admin:
            if not context.project:
                return self.db.instance_get_all_by_user(context,
                                                        context.user_id)
            if project_id is None:
                project_id = context.project_id
            return self.db.instance_get_all_by_project(context,
            project_id)
        return self.db.instance_get_all(context)

    def _cast_compute_message(self, method, context, instance_id, host=None,
                              params=None):
        """Generic handler for RPC casts to compute.

        :param params: Optional dictionary of arguments to be passed to the
                       compute worker

        :retval None
        """
        if not params:
            params = {}
        if not host:
            instance = self.get(context, instance_id)
            host = instance['host']
        queue = self.db.queue_get_for(context, FLAGS.compute_topic, host)
        params['instance_id'] = instance_id
        kwargs = {'method': method, 'args': params}
        rpc.cast(context, queue, kwargs)

    def _call_compute_message(self, method, context, instance_id, host=None,
                              params=None):
        """Generic handler for RPC calls to compute.

        :param params: Optional dictionary of arguments to be passed to the
                       compute worker

        :retval: Result returned by compute worker
        """
        if not params:
            params = {}
        if not host:
            instance = self.get(context, instance_id)
            host = instance["host"]
        queue = self.db.queue_get_for(context, FLAGS.compute_topic, host)
        params['instance_id'] = instance_id
        kwargs = {'method': method, 'args': params}
        return rpc.call(context, queue, kwargs)

    def snapshot(self, context, instance_id, name):
        """Snapshot the given instance.

        :retval: A dict containing image metadata
        """
        data = {'name': name, 'is_public': False}
        image_meta = self.image_service.create(context, data)
        params = {'image_id': image_meta['id']}
        self._cast_compute_message('snapshot_instance', context, instance_id,
                                   params=params)
        return image_meta

    def reboot(self, context, instance_id):
        """Reboot the given instance."""
        self._cast_compute_message('reboot_instance', context, instance_id)

    def pause(self, context, instance_id):
        """Pause the given instance."""
        self._cast_compute_message('pause_instance', context, instance_id)

    def unpause(self, context, instance_id):
        """Unpause the given instance."""
        self._cast_compute_message('unpause_instance', context, instance_id)

    def get_diagnostics(self, context, instance_id):
        """Retrieve diagnostics for the given instance."""
        return self._call_compute_message(
            "get_diagnostics",
            context,
            instance_id)

    def get_actions(self, context, instance_id):
        """Retrieve actions for the given instance."""
        return self.db.instance_get_actions(context, instance_id)

    def suspend(self, context, instance_id):
        """suspend the instance with instance_id"""
        self._cast_compute_message('suspend_instance', context, instance_id)

    def resume(self, context, instance_id):
        """resume the instance with instance_id"""
        self._cast_compute_message('resume_instance', context, instance_id)

    def rescue(self, context, instance_id):
        """Rescue the given instance."""
        self._cast_compute_message('rescue_instance', context, instance_id)

    def unrescue(self, context, instance_id):
        """Unrescue the given instance."""
        self._cast_compute_message('unrescue_instance', context, instance_id)

    def set_admin_password(self, context, instance_id):
        """Set the root/admin password for the given instance."""
        self._cast_compute_message('set_admin_password', context, instance_id)

    def inject_file(self, context, instance_id):
        """Write a file to the given instance."""
        self._cast_compute_message('inject_file', context, instance_id)

    def get_ajax_console(self, context, instance_id):
        """Get a url to an AJAX Console"""
        instance = self.get(context, instance_id)
        output = self._call_compute_message('get_ajax_console',
                                            context,
                                            instance_id)
        rpc.cast(context, '%s' % FLAGS.ajax_console_proxy_topic,
                 {'method': 'authorize_ajax_console',
                  'args': {'token': output['token'], 'host': output['host'],
                  'port': output['port']}})
        return {'url': '%s?token=%s' % (FLAGS.ajax_console_proxy_url,
                output['token'])}

    def get_console_output(self, context, instance_id):
        """Get console output for an an instance"""
        return self._call_compute_message('get_console_output',
                                          context,
                                          instance_id)

    def lock(self, context, instance_id):
        """lock the instance with instance_id"""
        self._cast_compute_message('lock_instance', context, instance_id)

    def unlock(self, context, instance_id):
        """unlock the instance with instance_id"""
        self._cast_compute_message('unlock_instance', context, instance_id)

    def get_lock(self, context, instance_id):
        """return the boolean state of (instance with instance_id)'s lock"""
        instance = self.get(context, instance_id)
        return instance['locked']

    def reset_network(self, context, instance_id):
        """
        Reset networking on the instance.

        """
        self._cast_compute_message('reset_network', context, instance_id)

    def attach_volume(self, context, instance_id, volume_id, device):
        if not re.match("^/dev/[a-z]d[a-z]+$", device):
            raise exception.ApiError(_("Invalid device specified: %s. "
                                     "Example device: /dev/vdb") % device)
        self.volume_api.check_attach(context, volume_id)
        instance = self.get(context, instance_id)
        host = instance['host']
        rpc.cast(context,
                 self.db.queue_get_for(context, FLAGS.compute_topic, host),
                 {"method": "attach_volume",
                  "args": {"volume_id": volume_id,
                           "instance_id": instance_id,
                           "mountpoint": device}})

    def detach_volume(self, context, volume_id):
        instance = self.db.volume_get_instance(context.elevated(), volume_id)
        if not instance:
            raise exception.ApiError(_("Volume isn't attached to anything!"))
        self.volume_api.check_detach(context, volume_id)
        host = instance['host']
        rpc.cast(context,
                 self.db.queue_get_for(context, FLAGS.compute_topic, host),
                 {"method": "detach_volume",
                  "args": {"instance_id": instance['id'],
                           "volume_id": volume_id}})
        return instance

    def associate_floating_ip(self, context, instance_id, address):
        instance = self.get(context, instance_id)
        self.network_api.associate_floating_ip(context, address,
                                               instance['fixed_ip'])<|MERGE_RESOLUTION|>--- conflicted
+++ resolved
@@ -100,27 +100,6 @@
                                      "run %s more instances of this type.") %
                                    num_instances, "InstanceLimitExceeded")
 
-<<<<<<< HEAD
-        is_vpn = image_id == FLAGS.vpn_image_id
-        if not is_vpn:
-            image = self.image_service.show(context, image_id)
-            if kernel_id is None:
-                kernel_id = image.get('kernel_id', None)
-            if ramdisk_id is None:
-                ramdisk_id = image.get('ramdisk_id', None)
-            # No kernel and ramdisk for raw images
-            if kernel_id == str(FLAGS.null_kernel):
-                kernel_id = None
-                ramdisk_id = None
-                LOG.debug(_("Creating a raw instance"))
-            # Make sure we have access to kernel and ramdisk (if not raw)
-            logging.debug("Using Kernel=%s, Ramdisk=%s" %
-                           (kernel_id, ramdisk_id))
-            if kernel_id:
-                self.image_service.show(context, kernel_id)
-            if ramdisk_id:
-                self.image_service.show(context, ramdisk_id)
-=======
         image = self.image_service.show(context, image_id)
         if kernel_id is None:
             kernel_id = image.get('kernel_id', None)
@@ -138,7 +117,6 @@
             self.image_service.show(context, kernel_id)
         if ramdisk_id:
             self.image_service.show(context, ramdisk_id)
->>>>>>> bd0ca938
 
         if security_group is None:
             security_group = ['default']
