--- conflicted
+++ resolved
@@ -3346,15 +3346,8 @@
         item = {"value": meta_value}
 
         try:
-<<<<<<< HEAD
             meta_ref = instance_metadata_get_item(
                 context, instance_id, key, session)
-=======
-            meta_ref = instance_metadata_get_item(context, instance_id,
-                                                  meta_key, session)
-
-        # if the item doesn't exist, we also need to set key and instance_id
->>>>>>> 4b316542
         except exception.InstanceMetadataNotFound, e:
             meta_ref = models.InstanceMetadata()
             item.update({"key": meta_key, "instance_id": instance_id})
@@ -3452,10 +3445,7 @@
 @require_context
 def instance_type_extra_specs_get_item(context, instance_type_id, key,
                                        session=None):
-<<<<<<< HEAD
-
-=======
->>>>>>> 4b316542
+
     if not session:
         session = get_session()
 
@@ -3479,15 +3469,8 @@
     spec_ref = None
     for key, value in specs.iteritems():
         try:
-<<<<<<< HEAD
             spec_ref = instance_type_extra_specs_get_item(
                 context, instance_type_id, key, session)
-=======
-            spec_ref = instance_type_extra_specs_get_item(context,
-                                                          instance_type_id,
-                                                          key,
-                                                          session)
->>>>>>> 4b316542
         except exception.InstanceTypeExtraSpecsNotFound, e:
             spec_ref = models.InstanceTypeExtraSpecs()
         spec_ref.update({"key": key, "value": value,
